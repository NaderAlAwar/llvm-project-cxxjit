--- conflicted
+++ resolved
@@ -1969,11 +1969,8 @@
   case Type::ObjCTypeParam:
   case Type::Atomic:
   case Type::Pipe:
-<<<<<<< HEAD
+  case Type::MacroQualified:
   case Type::JITFromString:
-=======
-  case Type::MacroQualified:
->>>>>>> 1c4b5a8d
     llvm_unreachable("type is illegal as a nested name specifier");
 
   case Type::SubstTemplateTypeParmPack:
