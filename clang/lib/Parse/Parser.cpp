--- conflicted
+++ resolved
@@ -530,17 +530,13 @@
     PP.SetPoisonReason(Ident_AbnormalTermination,diag::err_seh___finally_block);
   }
 
-<<<<<<< HEAD
-  if (!IsParsingTypesForJIT)
-    Actions.Initialize();
-=======
   if (getLangOpts().CPlusPlusModules) {
     Ident_import = PP.getIdentifierInfo("import");
     Ident_module = PP.getIdentifierInfo("module");
   }
 
-  Actions.Initialize();
->>>>>>> 1c4b5a8d
+  if (!IsParsingTypesForJIT)
+    Actions.Initialize();
 
   // Prime the lexer look-ahead.
   ConsumeToken();
