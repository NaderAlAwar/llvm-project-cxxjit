set(LLVM_LINK_COMPONENTS
  Analysis
  BitReader
  BitWriter
  Core
  CodeGen
  Coroutines
  Coverage
  IPO
  IRReader
  AggressiveInstCombine
  InstCombine
  Instrumentation
  LTO
  Linker
  MC
  ObjCARCOpts
  Object
  Option
  OrcJIT
  Passes
  ProfileData
<<<<<<< HEAD
  RuntimeDyld
=======
  Remarks
>>>>>>> 1c4b5a8d
  ScalarOpts
  Support
  Target
  TransformUtils
  Vectorize
  ExecutionEngine
  Interpreter
  ${LLVM_TARGETS_TO_BUILD}
  )
# Note that above we depend on ${LLVM_TARGETS_TO_BUILD} instead of just native
# because we might need NVPTX, etc.

# In a standard Clang+LLVM build, we need to generate intrinsics before
# building codegen. In a standalone build, LLVM is already built and we don't
# need this dependency. Furthermore, LLVM doesn't export it so we can't have
# this dependency.
set(codegen_deps intrinsics_gen)
if (CLANG_BUILT_STANDALONE)
  set(codegen_deps)
endif()

if (MSVC)
  set_source_files_properties(CodeGenModule.cpp PROPERTIES COMPILE_FLAGS /bigobj)
endif()

add_clang_library(clangCodeGen
  BackendUtil.cpp
  CGAtomic.cpp
  CGBlocks.cpp
  CGBuiltin.cpp
  CGCUDANV.cpp
  CGCUDARuntime.cpp
  CGCXX.cpp
  CGCXXABI.cpp
  CGCall.cpp
  CGClass.cpp
  CGCleanup.cpp
  CGCoroutine.cpp
  CGDebugInfo.cpp
  CGDecl.cpp
  CGDeclCXX.cpp
  CGException.cpp
  CGExpr.cpp
  CGExprAgg.cpp
  CGExprCXX.cpp
  CGExprComplex.cpp
  CGExprConstant.cpp
  CGExprScalar.cpp
  CGGPUBuiltin.cpp
  CGLoopInfo.cpp
  CGNonTrivialStruct.cpp
  CGObjC.cpp
  CGObjCGNU.cpp
  CGObjCMac.cpp
  CGObjCRuntime.cpp
  CGOpenCLRuntime.cpp
  CGOpenMPRuntime.cpp
  CGOpenMPRuntimeNVPTX.cpp
  CGRecordLayoutBuilder.cpp
  CGStmt.cpp
  CGStmtOpenMP.cpp
  CGVTT.cpp
  CGVTables.cpp
  CodeGenABITypes.cpp
  CodeGenAction.cpp
  CodeGenFunction.cpp
  CodeGenModule.cpp
  CodeGenPGO.cpp
  CodeGenTBAA.cpp
  CodeGenTypes.cpp
  ConstantInitBuilder.cpp
  CoverageMappingGen.cpp
  ItaniumCXXABI.cpp
  MacroPPCallbacks.cpp
  MicrosoftCXXABI.cpp
  ModuleBuilder.cpp
  ObjectFilePCHContainerOperations.cpp
  PatternInit.cpp
  SanitizerMetadata.cpp
  SwiftCallingConv.cpp
  TargetInfo.cpp
  VarBypassDetector.cpp
  JIT.cpp

  DEPENDS
  ${codegen_deps}

  LINK_LIBS
  clangAnalysis
  clangAST
  clangASTMatchers
  clangBasic
  clangDriver
  clangFrontend
  clangLex
  clangParse
  clangSema
  clangSerialization
  )<|MERGE_RESOLUTION|>--- conflicted
+++ resolved
@@ -20,11 +20,8 @@
   OrcJIT
   Passes
   ProfileData
-<<<<<<< HEAD
+  Remarks
   RuntimeDyld
-=======
-  Remarks
->>>>>>> 1c4b5a8d
   ScalarOpts
   Support
   Target
