//===--- SemaTemplateInstantiateDecl.cpp - C++ Template Decl Instantiation ===/
//
// Part of the LLVM Project, under the Apache License v2.0 with LLVM Exceptions.
// See https://llvm.org/LICENSE.txt for license information.
// SPDX-License-Identifier: Apache-2.0 WITH LLVM-exception
//===----------------------------------------------------------------------===/
//
//  This file implements C++ template instantiation for declarations.
//
//===----------------------------------------------------------------------===/
#include "clang/Sema/SemaInternal.h"
#include "clang/AST/ASTConsumer.h"
#include "clang/AST/ASTContext.h"
#include "clang/AST/ASTMutationListener.h"
#include "clang/AST/DeclTemplate.h"
#include "clang/AST/DeclVisitor.h"
#include "clang/AST/DependentDiagnostic.h"
#include "clang/AST/Expr.h"
#include "clang/AST/ExprCXX.h"
#include "clang/AST/PrettyDeclStackTrace.h"
#include "clang/AST/TypeLoc.h"
#include "clang/Sema/Initialization.h"
#include "clang/Sema/Lookup.h"
#include "clang/Sema/Template.h"
#include "clang/Sema/TemplateInstCallback.h"
#include "llvm/Support/TimeProfiler.h"

using namespace clang;

static bool isDeclWithinFunction(const Decl *D) {
  const DeclContext *DC = D->getDeclContext();
  if (DC->isFunctionOrMethod())
    return true;

  if (DC->isRecord())
    return cast<CXXRecordDecl>(DC)->isLocalClass();

  return false;
}

template<typename DeclT>
static bool SubstQualifier(Sema &SemaRef, const DeclT *OldDecl, DeclT *NewDecl,
                           const MultiLevelTemplateArgumentList &TemplateArgs) {
  if (!OldDecl->getQualifierLoc())
    return false;

  assert((NewDecl->getFriendObjectKind() ||
          !OldDecl->getLexicalDeclContext()->isDependentContext()) &&
         "non-friend with qualified name defined in dependent context");
  Sema::ContextRAII SavedContext(
      SemaRef,
      const_cast<DeclContext *>(NewDecl->getFriendObjectKind()
                                    ? NewDecl->getLexicalDeclContext()
                                    : OldDecl->getLexicalDeclContext()));

  NestedNameSpecifierLoc NewQualifierLoc
      = SemaRef.SubstNestedNameSpecifierLoc(OldDecl->getQualifierLoc(),
                                            TemplateArgs);

  if (!NewQualifierLoc)
    return true;

  NewDecl->setQualifierInfo(NewQualifierLoc);
  return false;
}

bool TemplateDeclInstantiator::SubstQualifier(const DeclaratorDecl *OldDecl,
                                              DeclaratorDecl *NewDecl) {
  return ::SubstQualifier(SemaRef, OldDecl, NewDecl, TemplateArgs);
}

bool TemplateDeclInstantiator::SubstQualifier(const TagDecl *OldDecl,
                                              TagDecl *NewDecl) {
  return ::SubstQualifier(SemaRef, OldDecl, NewDecl, TemplateArgs);
}

// Include attribute instantiation code.
#include "clang/Sema/AttrTemplateInstantiate.inc"

static void instantiateDependentAlignedAttr(
    Sema &S, const MultiLevelTemplateArgumentList &TemplateArgs,
    const AlignedAttr *Aligned, Decl *New, bool IsPackExpansion) {
  if (Aligned->isAlignmentExpr()) {
    // The alignment expression is a constant expression.
    EnterExpressionEvaluationContext Unevaluated(
        S, Sema::ExpressionEvaluationContext::ConstantEvaluated);
    ExprResult Result = S.SubstExpr(Aligned->getAlignmentExpr(), TemplateArgs);
    if (!Result.isInvalid())
      S.AddAlignedAttr(Aligned->getLocation(), New, Result.getAs<Expr>(),
                       Aligned->getSpellingListIndex(), IsPackExpansion);
  } else {
    TypeSourceInfo *Result = S.SubstType(Aligned->getAlignmentType(),
                                         TemplateArgs, Aligned->getLocation(),
                                         DeclarationName());
    if (Result)
      S.AddAlignedAttr(Aligned->getLocation(), New, Result,
                       Aligned->getSpellingListIndex(), IsPackExpansion);
  }
}

static void instantiateDependentAlignedAttr(
    Sema &S, const MultiLevelTemplateArgumentList &TemplateArgs,
    const AlignedAttr *Aligned, Decl *New) {
  if (!Aligned->isPackExpansion()) {
    instantiateDependentAlignedAttr(S, TemplateArgs, Aligned, New, false);
    return;
  }

  SmallVector<UnexpandedParameterPack, 2> Unexpanded;
  if (Aligned->isAlignmentExpr())
    S.collectUnexpandedParameterPacks(Aligned->getAlignmentExpr(),
                                      Unexpanded);
  else
    S.collectUnexpandedParameterPacks(Aligned->getAlignmentType()->getTypeLoc(),
                                      Unexpanded);
  assert(!Unexpanded.empty() && "Pack expansion without parameter packs?");

  // Determine whether we can expand this attribute pack yet.
  bool Expand = true, RetainExpansion = false;
  Optional<unsigned> NumExpansions;
  // FIXME: Use the actual location of the ellipsis.
  SourceLocation EllipsisLoc = Aligned->getLocation();
  if (S.CheckParameterPacksForExpansion(EllipsisLoc, Aligned->getRange(),
                                        Unexpanded, TemplateArgs, Expand,
                                        RetainExpansion, NumExpansions))
    return;

  if (!Expand) {
    Sema::ArgumentPackSubstitutionIndexRAII SubstIndex(S, -1);
    instantiateDependentAlignedAttr(S, TemplateArgs, Aligned, New, true);
  } else {
    for (unsigned I = 0; I != *NumExpansions; ++I) {
      Sema::ArgumentPackSubstitutionIndexRAII SubstIndex(S, I);
      instantiateDependentAlignedAttr(S, TemplateArgs, Aligned, New, false);
    }
  }
}

static void instantiateDependentAssumeAlignedAttr(
    Sema &S, const MultiLevelTemplateArgumentList &TemplateArgs,
    const AssumeAlignedAttr *Aligned, Decl *New) {
  // The alignment expression is a constant expression.
  EnterExpressionEvaluationContext Unevaluated(
      S, Sema::ExpressionEvaluationContext::ConstantEvaluated);

  Expr *E, *OE = nullptr;
  ExprResult Result = S.SubstExpr(Aligned->getAlignment(), TemplateArgs);
  if (Result.isInvalid())
    return;
  E = Result.getAs<Expr>();

  if (Aligned->getOffset()) {
    Result = S.SubstExpr(Aligned->getOffset(), TemplateArgs);
    if (Result.isInvalid())
      return;
    OE = Result.getAs<Expr>();
  }

  S.AddAssumeAlignedAttr(Aligned->getLocation(), New, E, OE,
                         Aligned->getSpellingListIndex());
}

static void instantiateDependentAlignValueAttr(
    Sema &S, const MultiLevelTemplateArgumentList &TemplateArgs,
    const AlignValueAttr *Aligned, Decl *New) {
  // The alignment expression is a constant expression.
  EnterExpressionEvaluationContext Unevaluated(
      S, Sema::ExpressionEvaluationContext::ConstantEvaluated);
  ExprResult Result = S.SubstExpr(Aligned->getAlignment(), TemplateArgs);
  if (!Result.isInvalid())
    S.AddAlignValueAttr(Aligned->getLocation(), New, Result.getAs<Expr>(),
                        Aligned->getSpellingListIndex());
}

static void instantiateDependentAllocAlignAttr(
    Sema &S, const MultiLevelTemplateArgumentList &TemplateArgs,
    const AllocAlignAttr *Align, Decl *New) {
  Expr *Param = IntegerLiteral::Create(
      S.getASTContext(),
      llvm::APInt(64, Align->getParamIndex().getSourceIndex()),
      S.getASTContext().UnsignedLongLongTy, Align->getLocation());
  S.AddAllocAlignAttr(Align->getLocation(), New, Param,
                      Align->getSpellingListIndex());
}

static Expr *instantiateDependentFunctionAttrCondition(
    Sema &S, const MultiLevelTemplateArgumentList &TemplateArgs,
    const Attr *A, Expr *OldCond, const Decl *Tmpl, FunctionDecl *New) {
  Expr *Cond = nullptr;
  {
    Sema::ContextRAII SwitchContext(S, New);
    EnterExpressionEvaluationContext Unevaluated(
        S, Sema::ExpressionEvaluationContext::ConstantEvaluated);
    ExprResult Result = S.SubstExpr(OldCond, TemplateArgs);
    if (Result.isInvalid())
      return nullptr;
    Cond = Result.getAs<Expr>();
  }
  if (!Cond->isTypeDependent()) {
    ExprResult Converted = S.PerformContextuallyConvertToBool(Cond);
    if (Converted.isInvalid())
      return nullptr;
    Cond = Converted.get();
  }

  SmallVector<PartialDiagnosticAt, 8> Diags;
  if (OldCond->isValueDependent() && !Cond->isValueDependent() &&
      !Expr::isPotentialConstantExprUnevaluated(Cond, New, Diags)) {
    S.Diag(A->getLocation(), diag::err_attr_cond_never_constant_expr) << A;
    for (const auto &P : Diags)
      S.Diag(P.first, P.second);
    return nullptr;
  }
  return Cond;
}

static void instantiateDependentEnableIfAttr(
    Sema &S, const MultiLevelTemplateArgumentList &TemplateArgs,
    const EnableIfAttr *EIA, const Decl *Tmpl, FunctionDecl *New) {
  Expr *Cond = instantiateDependentFunctionAttrCondition(
      S, TemplateArgs, EIA, EIA->getCond(), Tmpl, New);

  if (Cond)
    New->addAttr(new (S.getASTContext()) EnableIfAttr(
        EIA->getLocation(), S.getASTContext(), Cond, EIA->getMessage(),
        EIA->getSpellingListIndex()));
}

static void instantiateDependentDiagnoseIfAttr(
    Sema &S, const MultiLevelTemplateArgumentList &TemplateArgs,
    const DiagnoseIfAttr *DIA, const Decl *Tmpl, FunctionDecl *New) {
  Expr *Cond = instantiateDependentFunctionAttrCondition(
      S, TemplateArgs, DIA, DIA->getCond(), Tmpl, New);

  if (Cond)
    New->addAttr(new (S.getASTContext()) DiagnoseIfAttr(
        DIA->getLocation(), S.getASTContext(), Cond, DIA->getMessage(),
        DIA->getDiagnosticType(), DIA->getArgDependent(), New,
        DIA->getSpellingListIndex()));
}

// Constructs and adds to New a new instance of CUDALaunchBoundsAttr using
// template A as the base and arguments from TemplateArgs.
static void instantiateDependentCUDALaunchBoundsAttr(
    Sema &S, const MultiLevelTemplateArgumentList &TemplateArgs,
    const CUDALaunchBoundsAttr &Attr, Decl *New) {
  // The alignment expression is a constant expression.
  EnterExpressionEvaluationContext Unevaluated(
      S, Sema::ExpressionEvaluationContext::ConstantEvaluated);

  ExprResult Result = S.SubstExpr(Attr.getMaxThreads(), TemplateArgs);
  if (Result.isInvalid())
    return;
  Expr *MaxThreads = Result.getAs<Expr>();

  Expr *MinBlocks = nullptr;
  if (Attr.getMinBlocks()) {
    Result = S.SubstExpr(Attr.getMinBlocks(), TemplateArgs);
    if (Result.isInvalid())
      return;
    MinBlocks = Result.getAs<Expr>();
  }

  S.AddLaunchBoundsAttr(Attr.getLocation(), New, MaxThreads, MinBlocks,
                        Attr.getSpellingListIndex());
}

static void
instantiateDependentModeAttr(Sema &S,
                             const MultiLevelTemplateArgumentList &TemplateArgs,
                             const ModeAttr &Attr, Decl *New) {
  S.AddModeAttr(Attr.getRange(), New, Attr.getMode(),
                Attr.getSpellingListIndex(), /*InInstantiation=*/true);
}

/// Instantiation of 'declare simd' attribute and its arguments.
static void instantiateOMPDeclareSimdDeclAttr(
    Sema &S, const MultiLevelTemplateArgumentList &TemplateArgs,
    const OMPDeclareSimdDeclAttr &Attr, Decl *New) {
  // Allow 'this' in clauses with varlists.
  if (auto *FTD = dyn_cast<FunctionTemplateDecl>(New))
    New = FTD->getTemplatedDecl();
  auto *FD = cast<FunctionDecl>(New);
  auto *ThisContext = dyn_cast_or_null<CXXRecordDecl>(FD->getDeclContext());
  SmallVector<Expr *, 4> Uniforms, Aligneds, Alignments, Linears, Steps;
  SmallVector<unsigned, 4> LinModifiers;

  auto SubstExpr = [&](Expr *E) -> ExprResult {
    if (auto *DRE = dyn_cast<DeclRefExpr>(E->IgnoreParenImpCasts()))
      if (auto *PVD = dyn_cast<ParmVarDecl>(DRE->getDecl())) {
        Sema::ContextRAII SavedContext(S, FD);
        LocalInstantiationScope Local(S);
        if (FD->getNumParams() > PVD->getFunctionScopeIndex())
          Local.InstantiatedLocal(
              PVD, FD->getParamDecl(PVD->getFunctionScopeIndex()));
        return S.SubstExpr(E, TemplateArgs);
      }
    Sema::CXXThisScopeRAII ThisScope(S, ThisContext, Qualifiers(),
                                     FD->isCXXInstanceMember());
    return S.SubstExpr(E, TemplateArgs);
  };

  // Substitute a single OpenMP clause, which is a potentially-evaluated
  // full-expression.
  auto Subst = [&](Expr *E) -> ExprResult {
    EnterExpressionEvaluationContext Evaluated(
        S, Sema::ExpressionEvaluationContext::PotentiallyEvaluated);
    ExprResult Res = SubstExpr(E);
    if (Res.isInvalid())
      return Res;
    return S.ActOnFinishFullExpr(Res.get(), false);
  };

  ExprResult Simdlen;
  if (auto *E = Attr.getSimdlen())
    Simdlen = Subst(E);

  if (Attr.uniforms_size() > 0) {
    for(auto *E : Attr.uniforms()) {
      ExprResult Inst = Subst(E);
      if (Inst.isInvalid())
        continue;
      Uniforms.push_back(Inst.get());
    }
  }

  auto AI = Attr.alignments_begin();
  for (auto *E : Attr.aligneds()) {
    ExprResult Inst = Subst(E);
    if (Inst.isInvalid())
      continue;
    Aligneds.push_back(Inst.get());
    Inst = ExprEmpty();
    if (*AI)
      Inst = S.SubstExpr(*AI, TemplateArgs);
    Alignments.push_back(Inst.get());
    ++AI;
  }

  auto SI = Attr.steps_begin();
  for (auto *E : Attr.linears()) {
    ExprResult Inst = Subst(E);
    if (Inst.isInvalid())
      continue;
    Linears.push_back(Inst.get());
    Inst = ExprEmpty();
    if (*SI)
      Inst = S.SubstExpr(*SI, TemplateArgs);
    Steps.push_back(Inst.get());
    ++SI;
  }
  LinModifiers.append(Attr.modifiers_begin(), Attr.modifiers_end());
  (void)S.ActOnOpenMPDeclareSimdDirective(
      S.ConvertDeclToDeclGroup(New), Attr.getBranchState(), Simdlen.get(),
      Uniforms, Aligneds, Alignments, Linears, LinModifiers, Steps,
      Attr.getRange());
}

static void instantiateDependentAMDGPUFlatWorkGroupSizeAttr(
    Sema &S, const MultiLevelTemplateArgumentList &TemplateArgs,
    const AMDGPUFlatWorkGroupSizeAttr &Attr, Decl *New) {
  // Both min and max expression are constant expressions.
  EnterExpressionEvaluationContext Unevaluated(
      S, Sema::ExpressionEvaluationContext::ConstantEvaluated);

  ExprResult Result = S.SubstExpr(Attr.getMin(), TemplateArgs);
  if (Result.isInvalid())
    return;
  Expr *MinExpr = Result.getAs<Expr>();

  Result = S.SubstExpr(Attr.getMax(), TemplateArgs);
  if (Result.isInvalid())
    return;
  Expr *MaxExpr = Result.getAs<Expr>();

  S.addAMDGPUFlatWorkGroupSizeAttr(Attr.getLocation(), New, MinExpr, MaxExpr,
                                   Attr.getSpellingListIndex());
}

static ExplicitSpecifier
instantiateExplicitSpecifier(Sema &S,
                             const MultiLevelTemplateArgumentList &TemplateArgs,
                             ExplicitSpecifier ES, FunctionDecl *New) {
  if (!ES.getExpr())
    return ES;
  Expr *OldCond = ES.getExpr();
  Expr *Cond = nullptr;
  {
    EnterExpressionEvaluationContext Unevaluated(
        S, Sema::ExpressionEvaluationContext::ConstantEvaluated);
    ExprResult SubstResult = S.SubstExpr(OldCond, TemplateArgs);
    if (SubstResult.isInvalid()) {
      return ExplicitSpecifier::Invalid();
    }
    Cond = SubstResult.get();
  }
  ExplicitSpecifier Result(Cond, ES.getKind());
  if (!Cond->isTypeDependent())
    S.tryResolveExplicitSpecifier(Result);
  return Result;
}

static void instantiateDependentAMDGPUWavesPerEUAttr(
    Sema &S, const MultiLevelTemplateArgumentList &TemplateArgs,
    const AMDGPUWavesPerEUAttr &Attr, Decl *New) {
  // Both min and max expression are constant expressions.
  EnterExpressionEvaluationContext Unevaluated(
      S, Sema::ExpressionEvaluationContext::ConstantEvaluated);

  ExprResult Result = S.SubstExpr(Attr.getMin(), TemplateArgs);
  if (Result.isInvalid())
    return;
  Expr *MinExpr = Result.getAs<Expr>();

  Expr *MaxExpr = nullptr;
  if (auto Max = Attr.getMax()) {
    Result = S.SubstExpr(Max, TemplateArgs);
    if (Result.isInvalid())
      return;
    MaxExpr = Result.getAs<Expr>();
  }

  S.addAMDGPUWavesPerEUAttr(Attr.getLocation(), New, MinExpr, MaxExpr,
                            Attr.getSpellingListIndex());
}

void Sema::InstantiateAttrsForDecl(
    const MultiLevelTemplateArgumentList &TemplateArgs, const Decl *Tmpl,
    Decl *New, LateInstantiatedAttrVec *LateAttrs,
    LocalInstantiationScope *OuterMostScope) {
  if (NamedDecl *ND = dyn_cast<NamedDecl>(New)) {
    for (const auto *TmplAttr : Tmpl->attrs()) {
      // FIXME: If any of the special case versions from InstantiateAttrs become
      // applicable to template declaration, we'll need to add them here.
      CXXThisScopeRAII ThisScope(
          *this, dyn_cast_or_null<CXXRecordDecl>(ND->getDeclContext()),
          Qualifiers(), ND->isCXXInstanceMember());

      Attr *NewAttr = sema::instantiateTemplateAttributeForDecl(
          TmplAttr, Context, *this, TemplateArgs);
      if (NewAttr)
        New->addAttr(NewAttr);
    }
  }
}

static Sema::RetainOwnershipKind
attrToRetainOwnershipKind(const Attr *A) {
  switch (A->getKind()) {
  case clang::attr::CFConsumed:
    return Sema::RetainOwnershipKind::CF;
  case clang::attr::OSConsumed:
    return Sema::RetainOwnershipKind::OS;
  case clang::attr::NSConsumed:
    return Sema::RetainOwnershipKind::NS;
  default:
    llvm_unreachable("Wrong argument supplied");
  }
}

void Sema::InstantiateAttrs(const MultiLevelTemplateArgumentList &TemplateArgs,
                            const Decl *Tmpl, Decl *New,
                            LateInstantiatedAttrVec *LateAttrs,
                            LocalInstantiationScope *OuterMostScope) {
  for (const auto *TmplAttr : Tmpl->attrs()) {
    // FIXME: This should be generalized to more than just the AlignedAttr.
    const AlignedAttr *Aligned = dyn_cast<AlignedAttr>(TmplAttr);
    if (Aligned && Aligned->isAlignmentDependent()) {
      instantiateDependentAlignedAttr(*this, TemplateArgs, Aligned, New);
      continue;
    }

    const AssumeAlignedAttr *AssumeAligned = dyn_cast<AssumeAlignedAttr>(TmplAttr);
    if (AssumeAligned) {
      instantiateDependentAssumeAlignedAttr(*this, TemplateArgs, AssumeAligned, New);
      continue;
    }

    const AlignValueAttr *AlignValue = dyn_cast<AlignValueAttr>(TmplAttr);
    if (AlignValue) {
      instantiateDependentAlignValueAttr(*this, TemplateArgs, AlignValue, New);
      continue;
    }

    if (const auto *AllocAlign = dyn_cast<AllocAlignAttr>(TmplAttr)) {
      instantiateDependentAllocAlignAttr(*this, TemplateArgs, AllocAlign, New);
      continue;
    }


    if (const auto *EnableIf = dyn_cast<EnableIfAttr>(TmplAttr)) {
      instantiateDependentEnableIfAttr(*this, TemplateArgs, EnableIf, Tmpl,
                                       cast<FunctionDecl>(New));
      continue;
    }

    if (const auto *DiagnoseIf = dyn_cast<DiagnoseIfAttr>(TmplAttr)) {
      instantiateDependentDiagnoseIfAttr(*this, TemplateArgs, DiagnoseIf, Tmpl,
                                         cast<FunctionDecl>(New));
      continue;
    }

    if (const CUDALaunchBoundsAttr *CUDALaunchBounds =
            dyn_cast<CUDALaunchBoundsAttr>(TmplAttr)) {
      instantiateDependentCUDALaunchBoundsAttr(*this, TemplateArgs,
                                               *CUDALaunchBounds, New);
      continue;
    }

    if (const ModeAttr *Mode = dyn_cast<ModeAttr>(TmplAttr)) {
      instantiateDependentModeAttr(*this, TemplateArgs, *Mode, New);
      continue;
    }

    if (const auto *OMPAttr = dyn_cast<OMPDeclareSimdDeclAttr>(TmplAttr)) {
      instantiateOMPDeclareSimdDeclAttr(*this, TemplateArgs, *OMPAttr, New);
      continue;
    }

    if (const AMDGPUFlatWorkGroupSizeAttr *AMDGPUFlatWorkGroupSize =
            dyn_cast<AMDGPUFlatWorkGroupSizeAttr>(TmplAttr)) {
      instantiateDependentAMDGPUFlatWorkGroupSizeAttr(
          *this, TemplateArgs, *AMDGPUFlatWorkGroupSize, New);
    }

    if (const AMDGPUWavesPerEUAttr *AMDGPUFlatWorkGroupSize =
            dyn_cast<AMDGPUWavesPerEUAttr>(TmplAttr)) {
      instantiateDependentAMDGPUWavesPerEUAttr(*this, TemplateArgs,
                                               *AMDGPUFlatWorkGroupSize, New);
    }

    // Existing DLL attribute on the instantiation takes precedence.
    if (TmplAttr->getKind() == attr::DLLExport ||
        TmplAttr->getKind() == attr::DLLImport) {
      if (New->hasAttr<DLLExportAttr>() || New->hasAttr<DLLImportAttr>()) {
        continue;
      }
    }

    if (auto ABIAttr = dyn_cast<ParameterABIAttr>(TmplAttr)) {
      AddParameterABIAttr(ABIAttr->getRange(), New, ABIAttr->getABI(),
                          ABIAttr->getSpellingListIndex());
      continue;
    }

    if (isa<NSConsumedAttr>(TmplAttr) || isa<OSConsumedAttr>(TmplAttr) ||
        isa<CFConsumedAttr>(TmplAttr)) {
      AddXConsumedAttr(New, TmplAttr->getRange(),
                       TmplAttr->getSpellingListIndex(),
                       attrToRetainOwnershipKind(TmplAttr),
                       /*template instantiation=*/true);
      continue;
    }

    assert(!TmplAttr->isPackExpansion());
    if (TmplAttr->isLateParsed() && LateAttrs) {
      // Late parsed attributes must be instantiated and attached after the
      // enclosing class has been instantiated.  See Sema::InstantiateClass.
      LocalInstantiationScope *Saved = nullptr;
      if (CurrentInstantiationScope)
        Saved = CurrentInstantiationScope->cloneScopes(OuterMostScope);
      LateAttrs->push_back(LateInstantiatedAttribute(TmplAttr, Saved, New));
    } else {
      // Allow 'this' within late-parsed attributes.
      NamedDecl *ND = dyn_cast<NamedDecl>(New);
      CXXRecordDecl *ThisContext =
          dyn_cast_or_null<CXXRecordDecl>(ND->getDeclContext());
      CXXThisScopeRAII ThisScope(*this, ThisContext, Qualifiers(),
                                 ND && ND->isCXXInstanceMember());

      Attr *NewAttr = sema::instantiateTemplateAttribute(TmplAttr, Context,
                                                         *this, TemplateArgs);
      if (NewAttr)
        New->addAttr(NewAttr);
    }
  }
}

/// Get the previous declaration of a declaration for the purposes of template
/// instantiation. If this finds a previous declaration, then the previous
/// declaration of the instantiation of D should be an instantiation of the
/// result of this function.
template<typename DeclT>
static DeclT *getPreviousDeclForInstantiation(DeclT *D) {
  DeclT *Result = D->getPreviousDecl();

  // If the declaration is within a class, and the previous declaration was
  // merged from a different definition of that class, then we don't have a
  // previous declaration for the purpose of template instantiation.
  if (Result && isa<CXXRecordDecl>(D->getDeclContext()) &&
      D->getLexicalDeclContext() != Result->getLexicalDeclContext())
    return nullptr;

  return Result;
}

Decl *
TemplateDeclInstantiator::VisitTranslationUnitDecl(TranslationUnitDecl *D) {
  llvm_unreachable("Translation units cannot be instantiated");
}

Decl *
TemplateDeclInstantiator::VisitPragmaCommentDecl(PragmaCommentDecl *D) {
  llvm_unreachable("pragma comment cannot be instantiated");
}

Decl *TemplateDeclInstantiator::VisitPragmaDetectMismatchDecl(
    PragmaDetectMismatchDecl *D) {
  llvm_unreachable("pragma comment cannot be instantiated");
}

Decl *
TemplateDeclInstantiator::VisitExternCContextDecl(ExternCContextDecl *D) {
  llvm_unreachable("extern \"C\" context cannot be instantiated");
}

Decl *
TemplateDeclInstantiator::VisitLabelDecl(LabelDecl *D) {
  LabelDecl *Inst = LabelDecl::Create(SemaRef.Context, Owner, D->getLocation(),
                                      D->getIdentifier());
  Owner->addDecl(Inst);
  return Inst;
}

Decl *
TemplateDeclInstantiator::VisitNamespaceDecl(NamespaceDecl *D) {
  llvm_unreachable("Namespaces cannot be instantiated");
}

Decl *
TemplateDeclInstantiator::VisitNamespaceAliasDecl(NamespaceAliasDecl *D) {
  NamespaceAliasDecl *Inst
    = NamespaceAliasDecl::Create(SemaRef.Context, Owner,
                                 D->getNamespaceLoc(),
                                 D->getAliasLoc(),
                                 D->getIdentifier(),
                                 D->getQualifierLoc(),
                                 D->getTargetNameLoc(),
                                 D->getNamespace());
  Owner->addDecl(Inst);
  return Inst;
}

Decl *TemplateDeclInstantiator::InstantiateTypedefNameDecl(TypedefNameDecl *D,
                                                           bool IsTypeAlias) {
  bool Invalid = false;
  TypeSourceInfo *DI = D->getTypeSourceInfo();
  if (DI->getType()->isInstantiationDependentType() ||
      DI->getType()->isVariablyModifiedType()) {
    DI = SemaRef.SubstType(DI, TemplateArgs,
                           D->getLocation(), D->getDeclName());
    if (!DI) {
      Invalid = true;
      DI = SemaRef.Context.getTrivialTypeSourceInfo(SemaRef.Context.IntTy);
    }
  } else {
    SemaRef.MarkDeclarationsReferencedInType(D->getLocation(), DI->getType());
  }

  // HACK: g++ has a bug where it gets the value kind of ?: wrong.
  // libstdc++ relies upon this bug in its implementation of common_type.
  // If we happen to be processing that implementation, fake up the g++ ?:
  // semantics. See LWG issue 2141 for more information on the bug.
  const DecltypeType *DT = DI->getType()->getAs<DecltypeType>();
  CXXRecordDecl *RD = dyn_cast<CXXRecordDecl>(D->getDeclContext());
  if (DT && RD && isa<ConditionalOperator>(DT->getUnderlyingExpr()) &&
      DT->isReferenceType() &&
      RD->getEnclosingNamespaceContext() == SemaRef.getStdNamespace() &&
      RD->getIdentifier() && RD->getIdentifier()->isStr("common_type") &&
      D->getIdentifier() && D->getIdentifier()->isStr("type") &&
      SemaRef.getSourceManager().isInSystemHeader(D->getBeginLoc()))
    // Fold it to the (non-reference) type which g++ would have produced.
    DI = SemaRef.Context.getTrivialTypeSourceInfo(
      DI->getType().getNonReferenceType());

  // Create the new typedef
  TypedefNameDecl *Typedef;
  if (IsTypeAlias)
    Typedef = TypeAliasDecl::Create(SemaRef.Context, Owner, D->getBeginLoc(),
                                    D->getLocation(), D->getIdentifier(), DI);
  else
    Typedef = TypedefDecl::Create(SemaRef.Context, Owner, D->getBeginLoc(),
                                  D->getLocation(), D->getIdentifier(), DI);
  if (Invalid)
    Typedef->setInvalidDecl();

  // If the old typedef was the name for linkage purposes of an anonymous
  // tag decl, re-establish that relationship for the new typedef.
  if (const TagType *oldTagType = D->getUnderlyingType()->getAs<TagType>()) {
    TagDecl *oldTag = oldTagType->getDecl();
    if (oldTag->getTypedefNameForAnonDecl() == D && !Invalid) {
      TagDecl *newTag = DI->getType()->castAs<TagType>()->getDecl();
      assert(!newTag->hasNameForLinkage());
      newTag->setTypedefNameForAnonDecl(Typedef);
    }
  }

  if (TypedefNameDecl *Prev = getPreviousDeclForInstantiation(D)) {
    NamedDecl *InstPrev = SemaRef.FindInstantiatedDecl(D->getLocation(), Prev,
                                                       TemplateArgs);
    if (!InstPrev)
      return nullptr;

    TypedefNameDecl *InstPrevTypedef = cast<TypedefNameDecl>(InstPrev);

    // If the typedef types are not identical, reject them.
    SemaRef.isIncompatibleTypedef(InstPrevTypedef, Typedef);

    Typedef->setPreviousDecl(InstPrevTypedef);
  }

  SemaRef.InstantiateAttrs(TemplateArgs, D, Typedef);

  Typedef->setAccess(D->getAccess());

  return Typedef;
}

Decl *TemplateDeclInstantiator::VisitTypedefDecl(TypedefDecl *D) {
  Decl *Typedef = InstantiateTypedefNameDecl(D, /*IsTypeAlias=*/false);
  if (Typedef)
    Owner->addDecl(Typedef);
  return Typedef;
}

Decl *TemplateDeclInstantiator::VisitTypeAliasDecl(TypeAliasDecl *D) {
  Decl *Typedef = InstantiateTypedefNameDecl(D, /*IsTypeAlias=*/true);
  if (Typedef)
    Owner->addDecl(Typedef);
  return Typedef;
}

Decl *
TemplateDeclInstantiator::VisitTypeAliasTemplateDecl(TypeAliasTemplateDecl *D) {
  // Create a local instantiation scope for this type alias template, which
  // will contain the instantiations of the template parameters.
  LocalInstantiationScope Scope(SemaRef);

  TemplateParameterList *TempParams = D->getTemplateParameters();
  TemplateParameterList *InstParams = SubstTemplateParams(TempParams);
  if (!InstParams)
    return nullptr;

  TypeAliasDecl *Pattern = D->getTemplatedDecl();

  TypeAliasTemplateDecl *PrevAliasTemplate = nullptr;
  if (getPreviousDeclForInstantiation<TypedefNameDecl>(Pattern)) {
    DeclContext::lookup_result Found = Owner->lookup(Pattern->getDeclName());
    if (!Found.empty()) {
      PrevAliasTemplate = dyn_cast<TypeAliasTemplateDecl>(Found.front());
    }
  }

  TypeAliasDecl *AliasInst = cast_or_null<TypeAliasDecl>(
    InstantiateTypedefNameDecl(Pattern, /*IsTypeAlias=*/true));
  if (!AliasInst)
    return nullptr;

  TypeAliasTemplateDecl *Inst
    = TypeAliasTemplateDecl::Create(SemaRef.Context, Owner, D->getLocation(),
                                    D->getDeclName(), InstParams, AliasInst);
  AliasInst->setDescribedAliasTemplate(Inst);
  if (PrevAliasTemplate)
    Inst->setPreviousDecl(PrevAliasTemplate);

  Inst->setAccess(D->getAccess());

  if (!PrevAliasTemplate)
    Inst->setInstantiatedFromMemberTemplate(D);

  Owner->addDecl(Inst);

  return Inst;
}

Decl *TemplateDeclInstantiator::VisitBindingDecl(BindingDecl *D) {
  auto *NewBD = BindingDecl::Create(SemaRef.Context, Owner, D->getLocation(),
                                    D->getIdentifier());
  NewBD->setReferenced(D->isReferenced());
  SemaRef.CurrentInstantiationScope->InstantiatedLocal(D, NewBD);
  return NewBD;
}

Decl *TemplateDeclInstantiator::VisitDecompositionDecl(DecompositionDecl *D) {
  // Transform the bindings first.
  SmallVector<BindingDecl*, 16> NewBindings;
  for (auto *OldBD : D->bindings())
    NewBindings.push_back(cast<BindingDecl>(VisitBindingDecl(OldBD)));
  ArrayRef<BindingDecl*> NewBindingArray = NewBindings;

  auto *NewDD = cast_or_null<DecompositionDecl>(
      VisitVarDecl(D, /*InstantiatingVarTemplate=*/false, &NewBindingArray));

  if (!NewDD || NewDD->isInvalidDecl())
    for (auto *NewBD : NewBindings)
      NewBD->setInvalidDecl();

  return NewDD;
}

Decl *TemplateDeclInstantiator::VisitVarDecl(VarDecl *D) {
  return VisitVarDecl(D, /*InstantiatingVarTemplate=*/false);
}

Decl *TemplateDeclInstantiator::VisitVarDecl(VarDecl *D,
                                             bool InstantiatingVarTemplate,
                                             ArrayRef<BindingDecl*> *Bindings) {

  // Do substitution on the type of the declaration
  TypeSourceInfo *DI = SemaRef.SubstType(
      D->getTypeSourceInfo(), TemplateArgs, D->getTypeSpecStartLoc(),
      D->getDeclName(), /*AllowDeducedTST*/true);
  if (!DI)
    return nullptr;

  if (DI->getType()->isFunctionType()) {
    SemaRef.Diag(D->getLocation(), diag::err_variable_instantiates_to_function)
      << D->isStaticDataMember() << DI->getType();
    return nullptr;
  }

  DeclContext *DC = Owner;
  if (D->isLocalExternDecl())
    SemaRef.adjustContextForLocalExternDecl(DC);

  // Build the instantiated declaration.
  VarDecl *Var;
  if (Bindings)
    Var = DecompositionDecl::Create(SemaRef.Context, DC, D->getInnerLocStart(),
                                    D->getLocation(), DI->getType(), DI,
                                    D->getStorageClass(), *Bindings);
  else
    Var = VarDecl::Create(SemaRef.Context, DC, D->getInnerLocStart(),
                          D->getLocation(), D->getIdentifier(), DI->getType(),
                          DI, D->getStorageClass());

  // In ARC, infer 'retaining' for variables of retainable type.
  if (SemaRef.getLangOpts().ObjCAutoRefCount &&
      SemaRef.inferObjCARCLifetime(Var))
    Var->setInvalidDecl();

  // Substitute the nested name specifier, if any.
  if (SubstQualifier(D, Var))
    return nullptr;

  SemaRef.BuildVariableInstantiation(Var, D, TemplateArgs, LateAttrs, Owner,
                                     StartingScope, InstantiatingVarTemplate);

  if (D->isNRVOVariable()) {
    QualType ReturnType = cast<FunctionDecl>(DC)->getReturnType();
    if (SemaRef.isCopyElisionCandidate(ReturnType, Var, Sema::CES_Strict))
      Var->setNRVOVariable(true);
  }

  Var->setImplicit(D->isImplicit());

  if (Var->isStaticLocal())
    SemaRef.CheckStaticLocalForDllExport(Var);

  return Var;
}

Decl *TemplateDeclInstantiator::VisitAccessSpecDecl(AccessSpecDecl *D) {
  AccessSpecDecl* AD
    = AccessSpecDecl::Create(SemaRef.Context, D->getAccess(), Owner,
                             D->getAccessSpecifierLoc(), D->getColonLoc());
  Owner->addHiddenDecl(AD);
  return AD;
}

Decl *TemplateDeclInstantiator::VisitFieldDecl(FieldDecl *D) {
  bool Invalid = false;
  TypeSourceInfo *DI = D->getTypeSourceInfo();
  if (DI->getType()->isInstantiationDependentType() ||
      DI->getType()->isVariablyModifiedType())  {
    DI = SemaRef.SubstType(DI, TemplateArgs,
                           D->getLocation(), D->getDeclName());
    if (!DI) {
      DI = D->getTypeSourceInfo();
      Invalid = true;
    } else if (DI->getType()->isFunctionType()) {
      // C++ [temp.arg.type]p3:
      //   If a declaration acquires a function type through a type
      //   dependent on a template-parameter and this causes a
      //   declaration that does not use the syntactic form of a
      //   function declarator to have function type, the program is
      //   ill-formed.
      SemaRef.Diag(D->getLocation(), diag::err_field_instantiates_to_function)
        << DI->getType();
      Invalid = true;
    }
  } else {
    SemaRef.MarkDeclarationsReferencedInType(D->getLocation(), DI->getType());
  }

  Expr *BitWidth = D->getBitWidth();
  if (Invalid)
    BitWidth = nullptr;
  else if (BitWidth) {
    // The bit-width expression is a constant expression.
    EnterExpressionEvaluationContext Unevaluated(
        SemaRef, Sema::ExpressionEvaluationContext::ConstantEvaluated);

    ExprResult InstantiatedBitWidth
      = SemaRef.SubstExpr(BitWidth, TemplateArgs);
    if (InstantiatedBitWidth.isInvalid()) {
      Invalid = true;
      BitWidth = nullptr;
    } else
      BitWidth = InstantiatedBitWidth.getAs<Expr>();
  }

  FieldDecl *Field = SemaRef.CheckFieldDecl(D->getDeclName(),
                                            DI->getType(), DI,
                                            cast<RecordDecl>(Owner),
                                            D->getLocation(),
                                            D->isMutable(),
                                            BitWidth,
                                            D->getInClassInitStyle(),
                                            D->getInnerLocStart(),
                                            D->getAccess(),
                                            nullptr);
  if (!Field) {
    cast<Decl>(Owner)->setInvalidDecl();
    return nullptr;
  }

  SemaRef.InstantiateAttrs(TemplateArgs, D, Field, LateAttrs, StartingScope);

  if (Field->hasAttrs())
    SemaRef.CheckAlignasUnderalignment(Field);

  if (Invalid)
    Field->setInvalidDecl();

  if (!Field->getDeclName()) {
    // Keep track of where this decl came from.
    SemaRef.Context.setInstantiatedFromUnnamedFieldDecl(Field, D);
  }
  if (CXXRecordDecl *Parent= dyn_cast<CXXRecordDecl>(Field->getDeclContext())) {
    if (Parent->isAnonymousStructOrUnion() &&
        Parent->getRedeclContext()->isFunctionOrMethod())
      SemaRef.CurrentInstantiationScope->InstantiatedLocal(D, Field);
  }

  Field->setImplicit(D->isImplicit());
  Field->setAccess(D->getAccess());
  Owner->addDecl(Field);

  return Field;
}

Decl *TemplateDeclInstantiator::VisitMSPropertyDecl(MSPropertyDecl *D) {
  bool Invalid = false;
  TypeSourceInfo *DI = D->getTypeSourceInfo();

  if (DI->getType()->isVariablyModifiedType()) {
    SemaRef.Diag(D->getLocation(), diag::err_property_is_variably_modified)
      << D;
    Invalid = true;
  } else if (DI->getType()->isInstantiationDependentType())  {
    DI = SemaRef.SubstType(DI, TemplateArgs,
                           D->getLocation(), D->getDeclName());
    if (!DI) {
      DI = D->getTypeSourceInfo();
      Invalid = true;
    } else if (DI->getType()->isFunctionType()) {
      // C++ [temp.arg.type]p3:
      //   If a declaration acquires a function type through a type
      //   dependent on a template-parameter and this causes a
      //   declaration that does not use the syntactic form of a
      //   function declarator to have function type, the program is
      //   ill-formed.
      SemaRef.Diag(D->getLocation(), diag::err_field_instantiates_to_function)
      << DI->getType();
      Invalid = true;
    }
  } else {
    SemaRef.MarkDeclarationsReferencedInType(D->getLocation(), DI->getType());
  }

  MSPropertyDecl *Property = MSPropertyDecl::Create(
      SemaRef.Context, Owner, D->getLocation(), D->getDeclName(), DI->getType(),
      DI, D->getBeginLoc(), D->getGetterId(), D->getSetterId());

  SemaRef.InstantiateAttrs(TemplateArgs, D, Property, LateAttrs,
                           StartingScope);

  if (Invalid)
    Property->setInvalidDecl();

  Property->setAccess(D->getAccess());
  Owner->addDecl(Property);

  return Property;
}

Decl *TemplateDeclInstantiator::VisitIndirectFieldDecl(IndirectFieldDecl *D) {
  NamedDecl **NamedChain =
    new (SemaRef.Context)NamedDecl*[D->getChainingSize()];

  int i = 0;
  for (auto *PI : D->chain()) {
    NamedDecl *Next = SemaRef.FindInstantiatedDecl(D->getLocation(), PI,
                                              TemplateArgs);
    if (!Next)
      return nullptr;

    NamedChain[i++] = Next;
  }

  QualType T = cast<FieldDecl>(NamedChain[i-1])->getType();
  IndirectFieldDecl *IndirectField = IndirectFieldDecl::Create(
      SemaRef.Context, Owner, D->getLocation(), D->getIdentifier(), T,
      {NamedChain, D->getChainingSize()});

  for (const auto *Attr : D->attrs())
    IndirectField->addAttr(Attr->clone(SemaRef.Context));

  IndirectField->setImplicit(D->isImplicit());
  IndirectField->setAccess(D->getAccess());
  Owner->addDecl(IndirectField);
  return IndirectField;
}

Decl *TemplateDeclInstantiator::VisitFriendDecl(FriendDecl *D) {
  // Handle friend type expressions by simply substituting template
  // parameters into the pattern type and checking the result.
  if (TypeSourceInfo *Ty = D->getFriendType()) {
    TypeSourceInfo *InstTy;
    // If this is an unsupported friend, don't bother substituting template
    // arguments into it. The actual type referred to won't be used by any
    // parts of Clang, and may not be valid for instantiating. Just use the
    // same info for the instantiated friend.
    if (D->isUnsupportedFriend()) {
      InstTy = Ty;
    } else {
      InstTy = SemaRef.SubstType(Ty, TemplateArgs,
                                 D->getLocation(), DeclarationName());
    }
    if (!InstTy)
      return nullptr;

    FriendDecl *FD = SemaRef.CheckFriendTypeDecl(D->getBeginLoc(),
                                                 D->getFriendLoc(), InstTy);
    if (!FD)
      return nullptr;

    FD->setAccess(AS_public);
    FD->setUnsupportedFriend(D->isUnsupportedFriend());
    Owner->addDecl(FD);
    return FD;
  }

  NamedDecl *ND = D->getFriendDecl();
  assert(ND && "friend decl must be a decl or a type!");

  // All of the Visit implementations for the various potential friend
  // declarations have to be carefully written to work for friend
  // objects, with the most important detail being that the target
  // decl should almost certainly not be placed in Owner.
  Decl *NewND = Visit(ND);
  if (!NewND) return nullptr;

  FriendDecl *FD =
    FriendDecl::Create(SemaRef.Context, Owner, D->getLocation(),
                       cast<NamedDecl>(NewND), D->getFriendLoc());
  FD->setAccess(AS_public);
  FD->setUnsupportedFriend(D->isUnsupportedFriend());
  Owner->addDecl(FD);
  return FD;
}

Decl *TemplateDeclInstantiator::VisitStaticAssertDecl(StaticAssertDecl *D) {
  Expr *AssertExpr = D->getAssertExpr();

  // The expression in a static assertion is a constant expression.
  EnterExpressionEvaluationContext Unevaluated(
      SemaRef, Sema::ExpressionEvaluationContext::ConstantEvaluated);

  ExprResult InstantiatedAssertExpr
    = SemaRef.SubstExpr(AssertExpr, TemplateArgs);
  if (InstantiatedAssertExpr.isInvalid())
    return nullptr;

  return SemaRef.BuildStaticAssertDeclaration(D->getLocation(),
                                              InstantiatedAssertExpr.get(),
                                              D->getMessage(),
                                              D->getRParenLoc(),
                                              D->isFailed());
}

Decl *TemplateDeclInstantiator::VisitEnumDecl(EnumDecl *D) {
  EnumDecl *PrevDecl = nullptr;
  if (EnumDecl *PatternPrev = getPreviousDeclForInstantiation(D)) {
    NamedDecl *Prev = SemaRef.FindInstantiatedDecl(D->getLocation(),
                                                   PatternPrev,
                                                   TemplateArgs);
    if (!Prev) return nullptr;
    PrevDecl = cast<EnumDecl>(Prev);
  }

  EnumDecl *Enum =
      EnumDecl::Create(SemaRef.Context, Owner, D->getBeginLoc(),
                       D->getLocation(), D->getIdentifier(), PrevDecl,
                       D->isScoped(), D->isScopedUsingClassTag(), D->isFixed());
  if (D->isFixed()) {
    if (TypeSourceInfo *TI = D->getIntegerTypeSourceInfo()) {
      // If we have type source information for the underlying type, it means it
      // has been explicitly set by the user. Perform substitution on it before
      // moving on.
      SourceLocation UnderlyingLoc = TI->getTypeLoc().getBeginLoc();
      TypeSourceInfo *NewTI = SemaRef.SubstType(TI, TemplateArgs, UnderlyingLoc,
                                                DeclarationName());
      if (!NewTI || SemaRef.CheckEnumUnderlyingType(NewTI))
        Enum->setIntegerType(SemaRef.Context.IntTy);
      else
        Enum->setIntegerTypeSourceInfo(NewTI);
    } else {
      assert(!D->getIntegerType()->isDependentType()
             && "Dependent type without type source info");
      Enum->setIntegerType(D->getIntegerType());
    }
  }

  SemaRef.InstantiateAttrs(TemplateArgs, D, Enum);

  Enum->setInstantiationOfMemberEnum(D, TSK_ImplicitInstantiation);
  Enum->setAccess(D->getAccess());
  // Forward the mangling number from the template to the instantiated decl.
  SemaRef.Context.setManglingNumber(Enum, SemaRef.Context.getManglingNumber(D));
  // See if the old tag was defined along with a declarator.
  // If it did, mark the new tag as being associated with that declarator.
  if (DeclaratorDecl *DD = SemaRef.Context.getDeclaratorForUnnamedTagDecl(D))
    SemaRef.Context.addDeclaratorForUnnamedTagDecl(Enum, DD);
  // See if the old tag was defined along with a typedef.
  // If it did, mark the new tag as being associated with that typedef.
  if (TypedefNameDecl *TND = SemaRef.Context.getTypedefNameForUnnamedTagDecl(D))
    SemaRef.Context.addTypedefNameForUnnamedTagDecl(Enum, TND);
  if (SubstQualifier(D, Enum)) return nullptr;
  Owner->addDecl(Enum);

  EnumDecl *Def = D->getDefinition();
  if (Def && Def != D) {
    // If this is an out-of-line definition of an enum member template, check
    // that the underlying types match in the instantiation of both
    // declarations.
    if (TypeSourceInfo *TI = Def->getIntegerTypeSourceInfo()) {
      SourceLocation UnderlyingLoc = TI->getTypeLoc().getBeginLoc();
      QualType DefnUnderlying =
        SemaRef.SubstType(TI->getType(), TemplateArgs,
                          UnderlyingLoc, DeclarationName());
      SemaRef.CheckEnumRedeclaration(Def->getLocation(), Def->isScoped(),
                                     DefnUnderlying, /*IsFixed=*/true, Enum);
    }
  }

  // C++11 [temp.inst]p1: The implicit instantiation of a class template
  // specialization causes the implicit instantiation of the declarations, but
  // not the definitions of scoped member enumerations.
  //
  // DR1484 clarifies that enumeration definitions inside of a template
  // declaration aren't considered entities that can be separately instantiated
  // from the rest of the entity they are declared inside of.
  if (isDeclWithinFunction(D) ? D == Def : Def && !Enum->isScoped()) {
    SemaRef.CurrentInstantiationScope->InstantiatedLocal(D, Enum);
    InstantiateEnumDefinition(Enum, Def);
  }

  return Enum;
}

void TemplateDeclInstantiator::InstantiateEnumDefinition(
    EnumDecl *Enum, EnumDecl *Pattern) {
  Enum->startDefinition();

  // Update the location to refer to the definition.
  Enum->setLocation(Pattern->getLocation());

  SmallVector<Decl*, 4> Enumerators;

  EnumConstantDecl *LastEnumConst = nullptr;
  for (auto *EC : Pattern->enumerators()) {
    // The specified value for the enumerator.
    ExprResult Value((Expr *)nullptr);
    if (Expr *UninstValue = EC->getInitExpr()) {
      // The enumerator's value expression is a constant expression.
      EnterExpressionEvaluationContext Unevaluated(
          SemaRef, Sema::ExpressionEvaluationContext::ConstantEvaluated);

      Value = SemaRef.SubstExpr(UninstValue, TemplateArgs);
    }

    // Drop the initial value and continue.
    bool isInvalid = false;
    if (Value.isInvalid()) {
      Value = nullptr;
      isInvalid = true;
    }

    EnumConstantDecl *EnumConst
      = SemaRef.CheckEnumConstant(Enum, LastEnumConst,
                                  EC->getLocation(), EC->getIdentifier(),
                                  Value.get());

    if (isInvalid) {
      if (EnumConst)
        EnumConst->setInvalidDecl();
      Enum->setInvalidDecl();
    }

    if (EnumConst) {
      SemaRef.InstantiateAttrs(TemplateArgs, EC, EnumConst);

      EnumConst->setAccess(Enum->getAccess());
      Enum->addDecl(EnumConst);
      Enumerators.push_back(EnumConst);
      LastEnumConst = EnumConst;

      if (Pattern->getDeclContext()->isFunctionOrMethod() &&
          !Enum->isScoped()) {
        // If the enumeration is within a function or method, record the enum
        // constant as a local.
        SemaRef.CurrentInstantiationScope->InstantiatedLocal(EC, EnumConst);
      }
    }
  }

  SemaRef.ActOnEnumBody(Enum->getLocation(), Enum->getBraceRange(), Enum,
                        Enumerators, nullptr, ParsedAttributesView());
}

Decl *TemplateDeclInstantiator::VisitEnumConstantDecl(EnumConstantDecl *D) {
  llvm_unreachable("EnumConstantDecls can only occur within EnumDecls.");
}

Decl *
TemplateDeclInstantiator::VisitBuiltinTemplateDecl(BuiltinTemplateDecl *D) {
  llvm_unreachable("BuiltinTemplateDecls cannot be instantiated.");
}

Decl *TemplateDeclInstantiator::VisitClassTemplateDecl(ClassTemplateDecl *D) {
  bool isFriend = (D->getFriendObjectKind() != Decl::FOK_None);

  // Create a local instantiation scope for this class template, which
  // will contain the instantiations of the template parameters.
  LocalInstantiationScope Scope(SemaRef);
  TemplateParameterList *TempParams = D->getTemplateParameters();
  TemplateParameterList *InstParams = SubstTemplateParams(TempParams);
  if (!InstParams)
    return nullptr;

  CXXRecordDecl *Pattern = D->getTemplatedDecl();

  // Instantiate the qualifier.  We have to do this first in case
  // we're a friend declaration, because if we are then we need to put
  // the new declaration in the appropriate context.
  NestedNameSpecifierLoc QualifierLoc = Pattern->getQualifierLoc();
  if (QualifierLoc) {
    QualifierLoc = SemaRef.SubstNestedNameSpecifierLoc(QualifierLoc,
                                                       TemplateArgs);
    if (!QualifierLoc)
      return nullptr;
  }

  CXXRecordDecl *PrevDecl = nullptr;
  ClassTemplateDecl *PrevClassTemplate = nullptr;

  if (!isFriend && getPreviousDeclForInstantiation(Pattern)) {
    DeclContext::lookup_result Found = Owner->lookup(Pattern->getDeclName());
    if (!Found.empty()) {
      PrevClassTemplate = dyn_cast<ClassTemplateDecl>(Found.front());
      if (PrevClassTemplate)
        PrevDecl = PrevClassTemplate->getTemplatedDecl();
    }
  }

  // If this isn't a friend, then it's a member template, in which
  // case we just want to build the instantiation in the
  // specialization.  If it is a friend, we want to build it in
  // the appropriate context.
  DeclContext *DC = Owner;
  if (isFriend) {
    if (QualifierLoc) {
      CXXScopeSpec SS;
      SS.Adopt(QualifierLoc);
      DC = SemaRef.computeDeclContext(SS);
      if (!DC) return nullptr;
    } else {
      DC = SemaRef.FindInstantiatedContext(Pattern->getLocation(),
                                           Pattern->getDeclContext(),
                                           TemplateArgs);
    }

    // Look for a previous declaration of the template in the owning
    // context.
    LookupResult R(SemaRef, Pattern->getDeclName(), Pattern->getLocation(),
                   Sema::LookupOrdinaryName,
                   SemaRef.forRedeclarationInCurContext());
    SemaRef.LookupQualifiedName(R, DC);

    if (R.isSingleResult()) {
      PrevClassTemplate = R.getAsSingle<ClassTemplateDecl>();
      if (PrevClassTemplate)
        PrevDecl = PrevClassTemplate->getTemplatedDecl();
    }

    if (!PrevClassTemplate && QualifierLoc) {
      SemaRef.Diag(Pattern->getLocation(), diag::err_not_tag_in_scope)
        << D->getTemplatedDecl()->getTagKind() << Pattern->getDeclName() << DC
        << QualifierLoc.getSourceRange();
      return nullptr;
    }

    bool AdoptedPreviousTemplateParams = false;
    if (PrevClassTemplate) {
      bool Complain = true;

      // HACK: libstdc++ 4.2.1 contains an ill-formed friend class
      // template for struct std::tr1::__detail::_Map_base, where the
      // template parameters of the friend declaration don't match the
      // template parameters of the original declaration. In this one
      // case, we don't complain about the ill-formed friend
      // declaration.
      if (isFriend && Pattern->getIdentifier() &&
          Pattern->getIdentifier()->isStr("_Map_base") &&
          DC->isNamespace() &&
          cast<NamespaceDecl>(DC)->getIdentifier() &&
          cast<NamespaceDecl>(DC)->getIdentifier()->isStr("__detail")) {
        DeclContext *DCParent = DC->getParent();
        if (DCParent->isNamespace() &&
            cast<NamespaceDecl>(DCParent)->getIdentifier() &&
            cast<NamespaceDecl>(DCParent)->getIdentifier()->isStr("tr1")) {
          if (cast<Decl>(DCParent)->isInStdNamespace())
            Complain = false;
        }
      }

      TemplateParameterList *PrevParams
        = PrevClassTemplate->getMostRecentDecl()->getTemplateParameters();

      // Make sure the parameter lists match.
      if (!SemaRef.TemplateParameterListsAreEqual(InstParams, PrevParams,
                                                  Complain,
                                                  Sema::TPL_TemplateMatch)) {
        if (Complain)
          return nullptr;

        AdoptedPreviousTemplateParams = true;
        InstParams = PrevParams;
      }

      // Do some additional validation, then merge default arguments
      // from the existing declarations.
      if (!AdoptedPreviousTemplateParams &&
          SemaRef.CheckTemplateParameterList(InstParams, PrevParams,
                                             Sema::TPC_ClassTemplate))
        return nullptr;
    }
  }

  CXXRecordDecl *RecordInst = CXXRecordDecl::Create(
      SemaRef.Context, Pattern->getTagKind(), DC, Pattern->getBeginLoc(),
      Pattern->getLocation(), Pattern->getIdentifier(), PrevDecl,
      /*DelayTypeCreation=*/true);

  if (QualifierLoc)
    RecordInst->setQualifierInfo(QualifierLoc);

  SemaRef.InstantiateAttrsForDecl(TemplateArgs, Pattern, RecordInst, LateAttrs,
                                                              StartingScope);

  ClassTemplateDecl *Inst
    = ClassTemplateDecl::Create(SemaRef.Context, DC, D->getLocation(),
                                D->getIdentifier(), InstParams, RecordInst);
  assert(!(isFriend && Owner->isDependentContext()));
  Inst->setPreviousDecl(PrevClassTemplate);

  RecordInst->setDescribedClassTemplate(Inst);

  if (isFriend) {
    if (PrevClassTemplate)
      Inst->setAccess(PrevClassTemplate->getAccess());
    else
      Inst->setAccess(D->getAccess());

    Inst->setObjectOfFriendDecl();
    // TODO: do we want to track the instantiation progeny of this
    // friend target decl?
  } else {
    Inst->setAccess(D->getAccess());
    if (!PrevClassTemplate)
      Inst->setInstantiatedFromMemberTemplate(D);
  }

  // Trigger creation of the type for the instantiation.
  SemaRef.Context.getInjectedClassNameType(RecordInst,
                                    Inst->getInjectedClassNameSpecialization());

  // Finish handling of friends.
  if (isFriend) {
    DC->makeDeclVisibleInContext(Inst);
    Inst->setLexicalDeclContext(Owner);
    RecordInst->setLexicalDeclContext(Owner);
    return Inst;
  }

  if (D->isOutOfLine()) {
    Inst->setLexicalDeclContext(D->getLexicalDeclContext());
    RecordInst->setLexicalDeclContext(D->getLexicalDeclContext());
  }

  Owner->addDecl(Inst);

  if (!PrevClassTemplate) {
    // Queue up any out-of-line partial specializations of this member
    // class template; the client will force their instantiation once
    // the enclosing class has been instantiated.
    SmallVector<ClassTemplatePartialSpecializationDecl *, 4> PartialSpecs;
    D->getPartialSpecializations(PartialSpecs);
    for (unsigned I = 0, N = PartialSpecs.size(); I != N; ++I)
      if (PartialSpecs[I]->getFirstDecl()->isOutOfLine())
        OutOfLinePartialSpecs.push_back(std::make_pair(Inst, PartialSpecs[I]));
  }

  return Inst;
}

Decl *
TemplateDeclInstantiator::VisitClassTemplatePartialSpecializationDecl(
                                   ClassTemplatePartialSpecializationDecl *D) {
  ClassTemplateDecl *ClassTemplate = D->getSpecializedTemplate();

  // Lookup the already-instantiated declaration in the instantiation
  // of the class template and return that.
  DeclContext::lookup_result Found
    = Owner->lookup(ClassTemplate->getDeclName());
  if (Found.empty())
    return nullptr;

  ClassTemplateDecl *InstClassTemplate
    = dyn_cast<ClassTemplateDecl>(Found.front());
  if (!InstClassTemplate)
    return nullptr;

  if (ClassTemplatePartialSpecializationDecl *Result
        = InstClassTemplate->findPartialSpecInstantiatedFromMember(D))
    return Result;

  return InstantiateClassTemplatePartialSpecialization(InstClassTemplate, D);
}

Decl *TemplateDeclInstantiator::VisitVarTemplateDecl(VarTemplateDecl *D) {
  assert(D->getTemplatedDecl()->isStaticDataMember() &&
         "Only static data member templates are allowed.");

  // Create a local instantiation scope for this variable template, which
  // will contain the instantiations of the template parameters.
  LocalInstantiationScope Scope(SemaRef);
  TemplateParameterList *TempParams = D->getTemplateParameters();
  TemplateParameterList *InstParams = SubstTemplateParams(TempParams);
  if (!InstParams)
    return nullptr;

  VarDecl *Pattern = D->getTemplatedDecl();
  VarTemplateDecl *PrevVarTemplate = nullptr;

  if (getPreviousDeclForInstantiation(Pattern)) {
    DeclContext::lookup_result Found = Owner->lookup(Pattern->getDeclName());
    if (!Found.empty())
      PrevVarTemplate = dyn_cast<VarTemplateDecl>(Found.front());
  }

  VarDecl *VarInst =
      cast_or_null<VarDecl>(VisitVarDecl(Pattern,
                                         /*InstantiatingVarTemplate=*/true));
  if (!VarInst) return nullptr;

  DeclContext *DC = Owner;

  VarTemplateDecl *Inst = VarTemplateDecl::Create(
      SemaRef.Context, DC, D->getLocation(), D->getIdentifier(), InstParams,
      VarInst);
  VarInst->setDescribedVarTemplate(Inst);
  Inst->setPreviousDecl(PrevVarTemplate);

  Inst->setAccess(D->getAccess());
  if (!PrevVarTemplate)
    Inst->setInstantiatedFromMemberTemplate(D);

  if (D->isOutOfLine()) {
    Inst->setLexicalDeclContext(D->getLexicalDeclContext());
    VarInst->setLexicalDeclContext(D->getLexicalDeclContext());
  }

  Owner->addDecl(Inst);

  if (!PrevVarTemplate) {
    // Queue up any out-of-line partial specializations of this member
    // variable template; the client will force their instantiation once
    // the enclosing class has been instantiated.
    SmallVector<VarTemplatePartialSpecializationDecl *, 4> PartialSpecs;
    D->getPartialSpecializations(PartialSpecs);
    for (unsigned I = 0, N = PartialSpecs.size(); I != N; ++I)
      if (PartialSpecs[I]->getFirstDecl()->isOutOfLine())
        OutOfLineVarPartialSpecs.push_back(
            std::make_pair(Inst, PartialSpecs[I]));
  }

  return Inst;
}

Decl *TemplateDeclInstantiator::VisitVarTemplatePartialSpecializationDecl(
    VarTemplatePartialSpecializationDecl *D) {
  assert(D->isStaticDataMember() &&
         "Only static data member templates are allowed.");

  VarTemplateDecl *VarTemplate = D->getSpecializedTemplate();

  // Lookup the already-instantiated declaration and return that.
  DeclContext::lookup_result Found = Owner->lookup(VarTemplate->getDeclName());
  assert(!Found.empty() && "Instantiation found nothing?");

  VarTemplateDecl *InstVarTemplate = dyn_cast<VarTemplateDecl>(Found.front());
  assert(InstVarTemplate && "Instantiation did not find a variable template?");

  if (VarTemplatePartialSpecializationDecl *Result =
          InstVarTemplate->findPartialSpecInstantiatedFromMember(D))
    return Result;

  return InstantiateVarTemplatePartialSpecialization(InstVarTemplate, D);
}

Decl *
TemplateDeclInstantiator::VisitFunctionTemplateDecl(FunctionTemplateDecl *D) {
  // Create a local instantiation scope for this function template, which
  // will contain the instantiations of the template parameters and then get
  // merged with the local instantiation scope for the function template
  // itself.
  LocalInstantiationScope Scope(SemaRef);

  TemplateParameterList *TempParams = D->getTemplateParameters();
  TemplateParameterList *InstParams = SubstTemplateParams(TempParams);
  if (!InstParams)
    return nullptr;

  FunctionDecl *Instantiated = nullptr;

  if (CXXMethodDecl *DMethod = dyn_cast<CXXMethodDecl>(
                                                          D->getTemplatedDecl()))
    Instantiated = cast_or_null<FunctionDecl>(VisitCXXMethodDecl(DMethod,
                                                                 InstParams));
  else
    Instantiated = cast_or_null<FunctionDecl>(VisitFunctionDecl(
                                                          D->getTemplatedDecl(),
                                                                InstParams));

  if (!Instantiated)
    return nullptr;

  // Link the instantiated function template declaration to the function
  // template from which it was instantiated.
  FunctionTemplateDecl *InstTemplate
    = Instantiated->getDescribedFunctionTemplate();
  InstTemplate->setAccess(D->getAccess());
  assert(InstTemplate &&
         "VisitFunctionDecl/CXXMethodDecl didn't create a template!");

  bool isFriend = (InstTemplate->getFriendObjectKind() != Decl::FOK_None);

  // Link the instantiation back to the pattern *unless* this is a
  // non-definition friend declaration.
  if (!InstTemplate->getInstantiatedFromMemberTemplate() &&
      !(isFriend && !D->getTemplatedDecl()->isThisDeclarationADefinition()))
    InstTemplate->setInstantiatedFromMemberTemplate(D);

  // Make declarations visible in the appropriate context.
  if (!isFriend) {
    Owner->addDecl(InstTemplate);
  } else if (InstTemplate->getDeclContext()->isRecord() &&
             !getPreviousDeclForInstantiation(D)) {
    SemaRef.CheckFriendAccess(InstTemplate);
  }

  return InstTemplate;
}

Decl *TemplateDeclInstantiator::VisitCXXRecordDecl(CXXRecordDecl *D) {
  CXXRecordDecl *PrevDecl = nullptr;
  if (D->isInjectedClassName())
    PrevDecl = cast<CXXRecordDecl>(Owner);
  else if (CXXRecordDecl *PatternPrev = getPreviousDeclForInstantiation(D)) {
    NamedDecl *Prev = SemaRef.FindInstantiatedDecl(D->getLocation(),
                                                   PatternPrev,
                                                   TemplateArgs);
    if (!Prev) return nullptr;
    PrevDecl = cast<CXXRecordDecl>(Prev);
  }

  CXXRecordDecl *Record = CXXRecordDecl::Create(
      SemaRef.Context, D->getTagKind(), Owner, D->getBeginLoc(),
      D->getLocation(), D->getIdentifier(), PrevDecl);

  // Substitute the nested name specifier, if any.
  if (SubstQualifier(D, Record))
    return nullptr;

  SemaRef.InstantiateAttrsForDecl(TemplateArgs, D, Record, LateAttrs,
                                                              StartingScope);

  Record->setImplicit(D->isImplicit());
  // FIXME: Check against AS_none is an ugly hack to work around the issue that
  // the tag decls introduced by friend class declarations don't have an access
  // specifier. Remove once this area of the code gets sorted out.
  if (D->getAccess() != AS_none)
    Record->setAccess(D->getAccess());
  if (!D->isInjectedClassName())
    Record->setInstantiationOfMemberClass(D, TSK_ImplicitInstantiation);

  // If the original function was part of a friend declaration,
  // inherit its namespace state.
  if (D->getFriendObjectKind())
    Record->setObjectOfFriendDecl();

  // Make sure that anonymous structs and unions are recorded.
  if (D->isAnonymousStructOrUnion())
    Record->setAnonymousStructOrUnion(true);

  if (D->isLocalClass())
    SemaRef.CurrentInstantiationScope->InstantiatedLocal(D, Record);

  // Forward the mangling number from the template to the instantiated decl.
  SemaRef.Context.setManglingNumber(Record,
                                    SemaRef.Context.getManglingNumber(D));

  // See if the old tag was defined along with a declarator.
  // If it did, mark the new tag as being associated with that declarator.
  if (DeclaratorDecl *DD = SemaRef.Context.getDeclaratorForUnnamedTagDecl(D))
    SemaRef.Context.addDeclaratorForUnnamedTagDecl(Record, DD);

  // See if the old tag was defined along with a typedef.
  // If it did, mark the new tag as being associated with that typedef.
  if (TypedefNameDecl *TND = SemaRef.Context.getTypedefNameForUnnamedTagDecl(D))
    SemaRef.Context.addTypedefNameForUnnamedTagDecl(Record, TND);

  Owner->addDecl(Record);

  // DR1484 clarifies that the members of a local class are instantiated as part
  // of the instantiation of their enclosing entity.
  if (D->isCompleteDefinition() && D->isLocalClass()) {
    Sema::LocalEagerInstantiationScope LocalInstantiations(SemaRef);

    SemaRef.InstantiateClass(D->getLocation(), Record, D, TemplateArgs,
                             TSK_ImplicitInstantiation,
                             /*Complain=*/true);

    // For nested local classes, we will instantiate the members when we
    // reach the end of the outermost (non-nested) local class.
    if (!D->isCXXClassMember())
      SemaRef.InstantiateClassMembers(D->getLocation(), Record, TemplateArgs,
                                      TSK_ImplicitInstantiation);

    // This class may have local implicit instantiations that need to be
    // performed within this scope.
    LocalInstantiations.perform();
  }

  SemaRef.DiagnoseUnusedNestedTypedefs(Record);

  return Record;
}

/// Adjust the given function type for an instantiation of the
/// given declaration, to cope with modifications to the function's type that
/// aren't reflected in the type-source information.
///
/// \param D The declaration we're instantiating.
/// \param TInfo The already-instantiated type.
static QualType adjustFunctionTypeForInstantiation(ASTContext &Context,
                                                   FunctionDecl *D,
                                                   TypeSourceInfo *TInfo) {
  const FunctionProtoType *OrigFunc
    = D->getType()->castAs<FunctionProtoType>();
  const FunctionProtoType *NewFunc
    = TInfo->getType()->castAs<FunctionProtoType>();
  if (OrigFunc->getExtInfo() == NewFunc->getExtInfo())
    return TInfo->getType();

  FunctionProtoType::ExtProtoInfo NewEPI = NewFunc->getExtProtoInfo();
  NewEPI.ExtInfo = OrigFunc->getExtInfo();
  return Context.getFunctionType(NewFunc->getReturnType(),
                                 NewFunc->getParamTypes(), NewEPI);
}

/// Normal class members are of more specific types and therefore
/// don't make it here.  This function serves three purposes:
///   1) instantiating function templates
///   2) substituting friend declarations
///   3) substituting deduction guide declarations for nested class templates
Decl *TemplateDeclInstantiator::VisitFunctionDecl(FunctionDecl *D,
                                       TemplateParameterList *TemplateParams) {
  // Check whether there is already a function template specialization for
  // this declaration.
  FunctionTemplateDecl *FunctionTemplate = D->getDescribedFunctionTemplate();
  if (FunctionTemplate && !TemplateParams) {
    ArrayRef<TemplateArgument> Innermost = TemplateArgs.getInnermost();

    void *InsertPos = nullptr;
    FunctionDecl *SpecFunc
      = FunctionTemplate->findSpecialization(Innermost, InsertPos);

    // If we're in the JIT, then ignore the placeholder (it won't have a body).
    if (SpecFunc && SemaRef.getLangOpts().isInJIT() &&
        SpecFunc->hasAttr<JITFuncInstantiationAttr>())
      SpecFunc = nullptr;

    // If we already have a function template specialization, return it.
    if (SpecFunc)
      return SpecFunc;
  }

  bool isFriend;
  if (FunctionTemplate)
    isFriend = (FunctionTemplate->getFriendObjectKind() != Decl::FOK_None);
  else
    isFriend = (D->getFriendObjectKind() != Decl::FOK_None);

  bool MergeWithParentScope = (TemplateParams != nullptr) ||
    Owner->isFunctionOrMethod() ||
    !(isa<Decl>(Owner) &&
      cast<Decl>(Owner)->isDefinedOutsideFunctionOrMethod());
  LocalInstantiationScope Scope(SemaRef, MergeWithParentScope);

  ExplicitSpecifier InstantiatedExplicitSpecifier;
  if (auto *DGuide = dyn_cast<CXXDeductionGuideDecl>(D)) {
    InstantiatedExplicitSpecifier = instantiateExplicitSpecifier(
        SemaRef, TemplateArgs, DGuide->getExplicitSpecifier(), DGuide);
    if (InstantiatedExplicitSpecifier.isInvalid())
      return nullptr;
  }

  SmallVector<ParmVarDecl *, 4> Params;
  TypeSourceInfo *TInfo = SubstFunctionType(D, Params);
  if (!TInfo)
    return nullptr;
  QualType T = adjustFunctionTypeForInstantiation(SemaRef.Context, D, TInfo);

  NestedNameSpecifierLoc QualifierLoc = D->getQualifierLoc();
  if (QualifierLoc) {
    QualifierLoc = SemaRef.SubstNestedNameSpecifierLoc(QualifierLoc,
                                                       TemplateArgs);
    if (!QualifierLoc)
      return nullptr;
  }

  // If we're instantiating a local function declaration, put the result
  // in the enclosing namespace; otherwise we need to find the instantiated
  // context.
  DeclContext *DC;
  if (D->isLocalExternDecl()) {
    DC = Owner;
    SemaRef.adjustContextForLocalExternDecl(DC);
  } else if (isFriend && QualifierLoc) {
    CXXScopeSpec SS;
    SS.Adopt(QualifierLoc);
    DC = SemaRef.computeDeclContext(SS);
    if (!DC) return nullptr;
  } else {
    DC = SemaRef.FindInstantiatedContext(D->getLocation(), D->getDeclContext(),
                                         TemplateArgs);
  }

  DeclarationNameInfo NameInfo
    = SemaRef.SubstDeclarationNameInfo(D->getNameInfo(), TemplateArgs);

  FunctionDecl *Function;
  if (auto *DGuide = dyn_cast<CXXDeductionGuideDecl>(D)) {
    Function = CXXDeductionGuideDecl::Create(
        SemaRef.Context, DC, D->getInnerLocStart(),
        InstantiatedExplicitSpecifier, NameInfo, T, TInfo,
        D->getSourceRange().getEnd());
    if (DGuide->isCopyDeductionCandidate())
      cast<CXXDeductionGuideDecl>(Function)->setIsCopyDeductionCandidate();
    Function->setAccess(D->getAccess());
  } else {
    Function = FunctionDecl::Create(
        SemaRef.Context, DC, D->getInnerLocStart(), NameInfo, T, TInfo,
        D->getCanonicalDecl()->getStorageClass(), D->isInlineSpecified(),
        D->hasWrittenPrototype(), D->getConstexprKind());
    Function->setRangeEnd(D->getSourceRange().getEnd());
  }

  if (D->isInlined())
    Function->setImplicitlyInline();

  if (QualifierLoc)
    Function->setQualifierInfo(QualifierLoc);

  if (D->isLocalExternDecl())
    Function->setLocalExternDecl();

  DeclContext *LexicalDC = Owner;
  if (!isFriend && D->isOutOfLine() && !D->isLocalExternDecl()) {
    assert(D->getDeclContext()->isFileContext());
    LexicalDC = D->getDeclContext();
  }

  Function->setLexicalDeclContext(LexicalDC);

  // Attach the parameters
  for (unsigned P = 0; P < Params.size(); ++P)
    if (Params[P])
      Params[P]->setOwningFunction(Function);
  Function->setParams(Params);

  if (TemplateParams) {
    // Our resulting instantiation is actually a function template, since we
    // are substituting only the outer template parameters. For example, given
    //
    //   template<typename T>
    //   struct X {
    //     template<typename U> friend void f(T, U);
    //   };
    //
    //   X<int> x;
    //
    // We are instantiating the friend function template "f" within X<int>,
    // which means substituting int for T, but leaving "f" as a friend function
    // template.
    // Build the function template itself.
    FunctionTemplate = FunctionTemplateDecl::Create(SemaRef.Context, DC,
                                                    Function->getLocation(),
                                                    Function->getDeclName(),
                                                    TemplateParams, Function);
    Function->setDescribedFunctionTemplate(FunctionTemplate);

    FunctionTemplate->setLexicalDeclContext(LexicalDC);

    if (isFriend && D->isThisDeclarationADefinition()) {
      FunctionTemplate->setInstantiatedFromMemberTemplate(
                                           D->getDescribedFunctionTemplate());
    }
  } else if (FunctionTemplate) {
    // Record this function template specialization.
    ArrayRef<TemplateArgument> Innermost = TemplateArgs.getInnermost();
    Function->setFunctionTemplateSpecialization(FunctionTemplate,
                            TemplateArgumentList::CreateCopy(SemaRef.Context,
                                                             Innermost),
                                                /*InsertPos=*/nullptr);
  } else if (isFriend && D->isThisDeclarationADefinition()) {
    // Do not connect the friend to the template unless it's actually a
    // definition. We don't want non-template functions to be marked as being
    // template instantiations.
    Function->setInstantiationOfMemberFunction(D, TSK_ImplicitInstantiation);
  }

  if (isFriend)
    Function->setObjectOfFriendDecl();

  if (InitFunctionInstantiation(Function, D))
    Function->setInvalidDecl();

  bool IsExplicitSpecialization = false;

  LookupResult Previous(
      SemaRef, Function->getDeclName(), SourceLocation(),
      D->isLocalExternDecl() ? Sema::LookupRedeclarationWithLinkage
                             : Sema::LookupOrdinaryName,
      D->isLocalExternDecl() ? Sema::ForExternalRedeclaration
                             : SemaRef.forRedeclarationInCurContext());

  if (DependentFunctionTemplateSpecializationInfo *Info
        = D->getDependentSpecializationInfo()) {
    assert(isFriend && "non-friend has dependent specialization info?");

    // Instantiate the explicit template arguments.
    TemplateArgumentListInfo ExplicitArgs(Info->getLAngleLoc(),
                                          Info->getRAngleLoc());
    if (SemaRef.Subst(Info->getTemplateArgs(), Info->getNumTemplateArgs(),
                      ExplicitArgs, TemplateArgs))
      return nullptr;

    // Map the candidate templates to their instantiations.
    for (unsigned I = 0, E = Info->getNumTemplates(); I != E; ++I) {
      Decl *Temp = SemaRef.FindInstantiatedDecl(D->getLocation(),
                                                Info->getTemplate(I),
                                                TemplateArgs);
      if (!Temp) return nullptr;

      Previous.addDecl(cast<FunctionTemplateDecl>(Temp));
    }

    if (SemaRef.CheckFunctionTemplateSpecialization(Function,
                                                    &ExplicitArgs,
                                                    Previous))
      Function->setInvalidDecl();

    IsExplicitSpecialization = true;
  } else if (const ASTTemplateArgumentListInfo *Info =
                 D->getTemplateSpecializationArgsAsWritten()) {
    // The name of this function was written as a template-id.
    SemaRef.LookupQualifiedName(Previous, DC);

    // Instantiate the explicit template arguments.
    TemplateArgumentListInfo ExplicitArgs(Info->getLAngleLoc(),
                                          Info->getRAngleLoc());
    if (SemaRef.Subst(Info->getTemplateArgs(), Info->getNumTemplateArgs(),
                      ExplicitArgs, TemplateArgs))
      return nullptr;

    if (SemaRef.CheckFunctionTemplateSpecialization(Function,
                                                    &ExplicitArgs,
                                                    Previous))
      Function->setInvalidDecl();

    IsExplicitSpecialization = true;
  } else if (TemplateParams || !FunctionTemplate) {
    // Look only into the namespace where the friend would be declared to
    // find a previous declaration. This is the innermost enclosing namespace,
    // as described in ActOnFriendFunctionDecl.
    SemaRef.LookupQualifiedName(Previous, DC);

    // In C++, the previous declaration we find might be a tag type
    // (class or enum). In this case, the new declaration will hide the
    // tag type. Note that this does does not apply if we're declaring a
    // typedef (C++ [dcl.typedef]p4).
    if (Previous.isSingleTagDecl())
      Previous.clear();
  }

  SemaRef.CheckFunctionDeclaration(/*Scope*/ nullptr, Function, Previous,
                                   IsExplicitSpecialization);

  NamedDecl *PrincipalDecl = (TemplateParams
                              ? cast<NamedDecl>(FunctionTemplate)
                              : Function);

  // If the original function was part of a friend declaration,
  // inherit its namespace state and add it to the owner.
  if (isFriend) {
    Function->setObjectOfFriendDecl();
    if (FunctionTemplateDecl *FT = Function->getDescribedFunctionTemplate())
      FT->setObjectOfFriendDecl();
    DC->makeDeclVisibleInContext(PrincipalDecl);

    bool QueuedInstantiation = false;

    // C++11 [temp.friend]p4 (DR329):
    //   When a function is defined in a friend function declaration in a class
    //   template, the function is instantiated when the function is odr-used.
    //   The same restrictions on multiple declarations and definitions that
    //   apply to non-template function declarations and definitions also apply
    //   to these implicit definitions.
    if (D->isThisDeclarationADefinition()) {
      SemaRef.CheckForFunctionRedefinition(Function);
      if (!Function->isInvalidDecl()) {
        for (auto R : Function->redecls()) {
          if (R == Function)
            continue;

          // If some prior declaration of this function has been used, we need
          // to instantiate its definition.
          if (!QueuedInstantiation && R->isUsed(false)) {
            if (MemberSpecializationInfo *MSInfo =
                Function->getMemberSpecializationInfo()) {
              if (MSInfo->getPointOfInstantiation().isInvalid()) {
                SourceLocation Loc = R->getLocation(); // FIXME
                MSInfo->setPointOfInstantiation(Loc);
                SemaRef.PendingLocalImplicitInstantiations.push_back(
                    std::make_pair(Function, Loc));
                QueuedInstantiation = true;
              }
            }
          }
        }
      }
    }

    // Check the template parameter list against the previous declaration. The
    // goal here is to pick up default arguments added since the friend was
    // declared; we know the template parameter lists match, since otherwise
    // we would not have picked this template as the previous declaration.
    if (TemplateParams && FunctionTemplate->getPreviousDecl()) {
      SemaRef.CheckTemplateParameterList(
          TemplateParams,
          FunctionTemplate->getPreviousDecl()->getTemplateParameters(),
          Function->isThisDeclarationADefinition()
              ? Sema::TPC_FriendFunctionTemplateDefinition
              : Sema::TPC_FriendFunctionTemplate);
    }
  }

  if (Function->isLocalExternDecl() && !Function->getPreviousDecl())
    DC->makeDeclVisibleInContext(PrincipalDecl);

  if (Function->isOverloadedOperator() && !DC->isRecord() &&
      PrincipalDecl->isInIdentifierNamespace(Decl::IDNS_Ordinary))
    PrincipalDecl->setNonMemberOperator();

  if (SemaRef.getLangOpts().isJITEnabled() &&
      FunctionTemplate && Function->hasAttr<JITFuncAttr>())
    Function->addAttr(JITFuncInstantiationAttr::CreateImplicit(SemaRef.Context,
                                                               SemaRef.NextJITFuncId++));

  assert(!D->isDefaulted() && "only methods should be defaulted");
  return Function;
}

Decl *TemplateDeclInstantiator::VisitCXXMethodDecl(
    CXXMethodDecl *D, TemplateParameterList *TemplateParams,
    Optional<const ASTTemplateArgumentListInfo *>
        ClassScopeSpecializationArgs) {
  FunctionTemplateDecl *FunctionTemplate = D->getDescribedFunctionTemplate();
  if (FunctionTemplate && !TemplateParams) {
    // We are creating a function template specialization from a function
    // template. Check whether there is already a function template
    // specialization for this particular set of template arguments.
    ArrayRef<TemplateArgument> Innermost = TemplateArgs.getInnermost();

    void *InsertPos = nullptr;
    FunctionDecl *SpecFunc
      = FunctionTemplate->findSpecialization(Innermost, InsertPos);

    // If we're in the JIT, then ignore the placeholder (it won't have a body).
    if (SpecFunc && SemaRef.getLangOpts().isInJIT() &&
        SpecFunc->hasAttr<JITFuncInstantiationAttr>())
      SpecFunc = nullptr;

    // If we already have a function template specialization, return it.
    if (SpecFunc)
      return SpecFunc;
  }

  bool isFriend;
  if (FunctionTemplate)
    isFriend = (FunctionTemplate->getFriendObjectKind() != Decl::FOK_None);
  else
    isFriend = (D->getFriendObjectKind() != Decl::FOK_None);

  bool MergeWithParentScope = (TemplateParams != nullptr) ||
    !(isa<Decl>(Owner) &&
      cast<Decl>(Owner)->isDefinedOutsideFunctionOrMethod());
  LocalInstantiationScope Scope(SemaRef, MergeWithParentScope);

  // Instantiate enclosing template arguments for friends.
  SmallVector<TemplateParameterList *, 4> TempParamLists;
  unsigned NumTempParamLists = 0;
  if (isFriend && (NumTempParamLists = D->getNumTemplateParameterLists())) {
    TempParamLists.resize(NumTempParamLists);
    for (unsigned I = 0; I != NumTempParamLists; ++I) {
      TemplateParameterList *TempParams = D->getTemplateParameterList(I);
      TemplateParameterList *InstParams = SubstTemplateParams(TempParams);
      if (!InstParams)
        return nullptr;
      TempParamLists[I] = InstParams;
    }
  }

  ExplicitSpecifier InstantiatedExplicitSpecifier =
      instantiateExplicitSpecifier(SemaRef, TemplateArgs,
                                   ExplicitSpecifier::getFromDecl(D), D);
  if (InstantiatedExplicitSpecifier.isInvalid())
    return nullptr;

  SmallVector<ParmVarDecl *, 4> Params;
  TypeSourceInfo *TInfo = SubstFunctionType(D, Params);
  if (!TInfo)
    return nullptr;
  QualType T = adjustFunctionTypeForInstantiation(SemaRef.Context, D, TInfo);

  NestedNameSpecifierLoc QualifierLoc = D->getQualifierLoc();
  if (QualifierLoc) {
    QualifierLoc = SemaRef.SubstNestedNameSpecifierLoc(QualifierLoc,
                                                 TemplateArgs);
    if (!QualifierLoc)
      return nullptr;
  }

  DeclContext *DC = Owner;
  if (isFriend) {
    if (QualifierLoc) {
      CXXScopeSpec SS;
      SS.Adopt(QualifierLoc);
      DC = SemaRef.computeDeclContext(SS);

      if (DC && SemaRef.RequireCompleteDeclContext(SS, DC))
        return nullptr;
    } else {
      DC = SemaRef.FindInstantiatedContext(D->getLocation(),
                                           D->getDeclContext(),
                                           TemplateArgs);
    }
    if (!DC) return nullptr;
  }

  // Build the instantiated method declaration.
  CXXRecordDecl *Record = cast<CXXRecordDecl>(DC);
  CXXMethodDecl *Method = nullptr;

  SourceLocation StartLoc = D->getInnerLocStart();
  DeclarationNameInfo NameInfo
    = SemaRef.SubstDeclarationNameInfo(D->getNameInfo(), TemplateArgs);
  if (CXXConstructorDecl *Constructor = dyn_cast<CXXConstructorDecl>(D)) {
    Method = CXXConstructorDecl::Create(
        SemaRef.Context, Record, StartLoc, NameInfo, T, TInfo,
        InstantiatedExplicitSpecifier, Constructor->isInlineSpecified(), false,
        Constructor->getConstexprKind());
    Method->setRangeEnd(Constructor->getEndLoc());
  } else if (CXXDestructorDecl *Destructor = dyn_cast<CXXDestructorDecl>(D)) {
    Method = CXXDestructorDecl::Create(SemaRef.Context, Record,
                                       StartLoc, NameInfo, T, TInfo,
                                       Destructor->isInlineSpecified(),
                                       false);
    Method->setRangeEnd(Destructor->getEndLoc());
  } else if (CXXConversionDecl *Conversion = dyn_cast<CXXConversionDecl>(D)) {
    Method = CXXConversionDecl::Create(
        SemaRef.Context, Record, StartLoc, NameInfo, T, TInfo,
        Conversion->isInlineSpecified(), InstantiatedExplicitSpecifier,
        Conversion->getConstexprKind(), Conversion->getEndLoc());
  } else {
    StorageClass SC = D->isStatic() ? SC_Static : SC_None;
    Method = CXXMethodDecl::Create(SemaRef.Context, Record, StartLoc, NameInfo,
                                   T, TInfo, SC, D->isInlineSpecified(),
                                   D->getConstexprKind(), D->getEndLoc());
  }

  if (D->isInlined())
    Method->setImplicitlyInline();

  if (QualifierLoc)
    Method->setQualifierInfo(QualifierLoc);

  if (TemplateParams) {
    // Our resulting instantiation is actually a function template, since we
    // are substituting only the outer template parameters. For example, given
    //
    //   template<typename T>
    //   struct X {
    //     template<typename U> void f(T, U);
    //   };
    //
    //   X<int> x;
    //
    // We are instantiating the member template "f" within X<int>, which means
    // substituting int for T, but leaving "f" as a member function template.
    // Build the function template itself.
    FunctionTemplate = FunctionTemplateDecl::Create(SemaRef.Context, Record,
                                                    Method->getLocation(),
                                                    Method->getDeclName(),
                                                    TemplateParams, Method);
    if (isFriend) {
      FunctionTemplate->setLexicalDeclContext(Owner);
      FunctionTemplate->setObjectOfFriendDecl();
    } else if (D->isOutOfLine())
      FunctionTemplate->setLexicalDeclContext(D->getLexicalDeclContext());
    Method->setDescribedFunctionTemplate(FunctionTemplate);
  } else if (FunctionTemplate) {
    // Record this function template specialization.
    ArrayRef<TemplateArgument> Innermost = TemplateArgs.getInnermost();
    Method->setFunctionTemplateSpecialization(FunctionTemplate,
                         TemplateArgumentList::CreateCopy(SemaRef.Context,
                                                          Innermost),
                                              /*InsertPos=*/nullptr);
  } else if (!isFriend) {
    // Record that this is an instantiation of a member function.
    Method->setInstantiationOfMemberFunction(D, TSK_ImplicitInstantiation);
  }

  // If we are instantiating a member function defined
  // out-of-line, the instantiation will have the same lexical
  // context (which will be a namespace scope) as the template.
  if (isFriend) {
    if (NumTempParamLists)
      Method->setTemplateParameterListsInfo(
          SemaRef.Context,
          llvm::makeArrayRef(TempParamLists.data(), NumTempParamLists));

    Method->setLexicalDeclContext(Owner);
    Method->setObjectOfFriendDecl();
  } else if (D->isOutOfLine())
    Method->setLexicalDeclContext(D->getLexicalDeclContext());

  // Attach the parameters
  for (unsigned P = 0; P < Params.size(); ++P)
    Params[P]->setOwningFunction(Method);
  Method->setParams(Params);

  if (InitMethodInstantiation(Method, D))
    Method->setInvalidDecl();

  LookupResult Previous(SemaRef, NameInfo, Sema::LookupOrdinaryName,
                        Sema::ForExternalRedeclaration);

  bool IsExplicitSpecialization = false;

  // If the name of this function was written as a template-id, instantiate
  // the explicit template arguments.
  if (DependentFunctionTemplateSpecializationInfo *Info
        = D->getDependentSpecializationInfo()) {
    assert(isFriend && "non-friend has dependent specialization info?");

    // Instantiate the explicit template arguments.
    TemplateArgumentListInfo ExplicitArgs(Info->getLAngleLoc(),
                                          Info->getRAngleLoc());
    if (SemaRef.Subst(Info->getTemplateArgs(), Info->getNumTemplateArgs(),
                      ExplicitArgs, TemplateArgs))
      return nullptr;

    // Map the candidate templates to their instantiations.
    for (unsigned I = 0, E = Info->getNumTemplates(); I != E; ++I) {
      Decl *Temp = SemaRef.FindInstantiatedDecl(D->getLocation(),
                                                Info->getTemplate(I),
                                                TemplateArgs);
      if (!Temp) return nullptr;

      Previous.addDecl(cast<FunctionTemplateDecl>(Temp));
    }

    if (SemaRef.CheckFunctionTemplateSpecialization(Method,
                                                    &ExplicitArgs,
                                                    Previous))
      Method->setInvalidDecl();

    IsExplicitSpecialization = true;
  } else if (const ASTTemplateArgumentListInfo *Info =
                 ClassScopeSpecializationArgs.getValueOr(
                     D->getTemplateSpecializationArgsAsWritten())) {
    SemaRef.LookupQualifiedName(Previous, DC);

    TemplateArgumentListInfo ExplicitArgs(Info->getLAngleLoc(),
                                          Info->getRAngleLoc());
    if (SemaRef.Subst(Info->getTemplateArgs(), Info->getNumTemplateArgs(),
                      ExplicitArgs, TemplateArgs))
      return nullptr;

    if (SemaRef.CheckFunctionTemplateSpecialization(Method,
                                                    &ExplicitArgs,
                                                    Previous))
      Method->setInvalidDecl();

    IsExplicitSpecialization = true;
  } else if (ClassScopeSpecializationArgs) {
    // Class-scope explicit specialization written without explicit template
    // arguments.
    SemaRef.LookupQualifiedName(Previous, DC);
    if (SemaRef.CheckFunctionTemplateSpecialization(Method, nullptr, Previous))
      Method->setInvalidDecl();

    IsExplicitSpecialization = true;
  } else if (!FunctionTemplate || TemplateParams || isFriend) {
    SemaRef.LookupQualifiedName(Previous, Record);

    // In C++, the previous declaration we find might be a tag type
    // (class or enum). In this case, the new declaration will hide the
    // tag type. Note that this does does not apply if we're declaring a
    // typedef (C++ [dcl.typedef]p4).
    if (Previous.isSingleTagDecl())
      Previous.clear();
  }

  SemaRef.CheckFunctionDeclaration(nullptr, Method, Previous,
                                   IsExplicitSpecialization);

  if (D->isPure())
    SemaRef.CheckPureMethod(Method, SourceRange());

  // Propagate access.  For a non-friend declaration, the access is
  // whatever we're propagating from.  For a friend, it should be the
  // previous declaration we just found.
  if (isFriend && Method->getPreviousDecl())
    Method->setAccess(Method->getPreviousDecl()->getAccess());
  else
    Method->setAccess(D->getAccess());
  if (FunctionTemplate)
    FunctionTemplate->setAccess(Method->getAccess());

  SemaRef.CheckOverrideControl(Method);

  // If a function is defined as defaulted or deleted, mark it as such now.
  if (D->isExplicitlyDefaulted())
    SemaRef.SetDeclDefaulted(Method, Method->getLocation());
  if (D->isDeletedAsWritten())
    SemaRef.SetDeclDeleted(Method, Method->getLocation());

<<<<<<< HEAD
  if (SemaRef.getLangOpts().isJITEnabled() &&
      FunctionTemplate && Method->hasAttr<JITFuncAttr>())
    Method->addAttr(JITFuncInstantiationAttr::CreateImplicit(SemaRef.Context,
                                                             SemaRef.NextJITFuncId++));
=======
  // If this is an explicit specialization, mark the implicitly-instantiated
  // template specialization as being an explicit specialization too.
  // FIXME: Is this necessary?
  if (IsExplicitSpecialization && !isFriend)
    SemaRef.CompleteMemberSpecialization(Method, Previous);
>>>>>>> 1c4b5a8d

  // If there's a function template, let our caller handle it.
  if (FunctionTemplate) {
    // do nothing

  // Don't hide a (potentially) valid declaration with an invalid one.
  } else if (Method->isInvalidDecl() && !Previous.empty()) {
    // do nothing

  // Otherwise, check access to friends and make them visible.
  } else if (isFriend) {
    // We only need to re-check access for methods which we didn't
    // manage to match during parsing.
    if (!D->getPreviousDecl())
      SemaRef.CheckFriendAccess(Method);

    Record->makeDeclVisibleInContext(Method);

  // Otherwise, add the declaration.  We don't need to do this for
  // class-scope specializations because we'll have matched them with
  // the appropriate template.
  } else {
    Owner->addDecl(Method);
  }

  // PR17480: Honor the used attribute to instantiate member function
  // definitions
  if (Method->hasAttr<UsedAttr>()) {
    if (const auto *A = dyn_cast<CXXRecordDecl>(Owner)) {
      SourceLocation Loc;
      if (const MemberSpecializationInfo *MSInfo =
              A->getMemberSpecializationInfo())
        Loc = MSInfo->getPointOfInstantiation();
      else if (const auto *Spec = dyn_cast<ClassTemplateSpecializationDecl>(A))
        Loc = Spec->getPointOfInstantiation();
      SemaRef.MarkFunctionReferenced(Loc, Method);
    }
  }

  return Method;
}

Decl *TemplateDeclInstantiator::VisitCXXConstructorDecl(CXXConstructorDecl *D) {
  return VisitCXXMethodDecl(D);
}

Decl *TemplateDeclInstantiator::VisitCXXDestructorDecl(CXXDestructorDecl *D) {
  return VisitCXXMethodDecl(D);
}

Decl *TemplateDeclInstantiator::VisitCXXConversionDecl(CXXConversionDecl *D) {
  return VisitCXXMethodDecl(D);
}

Decl *TemplateDeclInstantiator::VisitParmVarDecl(ParmVarDecl *D) {
  return SemaRef.SubstParmVarDecl(D, TemplateArgs, /*indexAdjustment*/ 0, None,
                                  /*ExpectParameterPack=*/ false);
}

Decl *TemplateDeclInstantiator::VisitTemplateTypeParmDecl(
                                                    TemplateTypeParmDecl *D) {
  // TODO: don't always clone when decls are refcounted.
  assert(D->getTypeForDecl()->isTemplateTypeParmType());

  TemplateTypeParmDecl *Inst = TemplateTypeParmDecl::Create(
      SemaRef.Context, Owner, D->getBeginLoc(), D->getLocation(),
      D->getDepth() - TemplateArgs.getNumSubstitutedLevels(), D->getIndex(),
      D->getIdentifier(), D->wasDeclaredWithTypename(), D->isParameterPack());
  Inst->setAccess(AS_public);

  if (D->hasDefaultArgument() && !D->defaultArgumentWasInherited()) {
    TypeSourceInfo *InstantiatedDefaultArg =
        SemaRef.SubstType(D->getDefaultArgumentInfo(), TemplateArgs,
                          D->getDefaultArgumentLoc(), D->getDeclName());
    if (InstantiatedDefaultArg)
      Inst->setDefaultArgument(InstantiatedDefaultArg);
  }

  // Introduce this template parameter's instantiation into the instantiation
  // scope.
  SemaRef.CurrentInstantiationScope->InstantiatedLocal(D, Inst);

  return Inst;
}

Decl *TemplateDeclInstantiator::VisitNonTypeTemplateParmDecl(
                                                 NonTypeTemplateParmDecl *D) {
  // Substitute into the type of the non-type template parameter.
  TypeLoc TL = D->getTypeSourceInfo()->getTypeLoc();
  SmallVector<TypeSourceInfo *, 4> ExpandedParameterPackTypesAsWritten;
  SmallVector<QualType, 4> ExpandedParameterPackTypes;
  bool IsExpandedParameterPack = false;
  TypeSourceInfo *DI;
  QualType T;
  bool Invalid = false;

  if (D->isExpandedParameterPack()) {
    // The non-type template parameter pack is an already-expanded pack
    // expansion of types. Substitute into each of the expanded types.
    ExpandedParameterPackTypes.reserve(D->getNumExpansionTypes());
    ExpandedParameterPackTypesAsWritten.reserve(D->getNumExpansionTypes());
    for (unsigned I = 0, N = D->getNumExpansionTypes(); I != N; ++I) {
      TypeSourceInfo *NewDI =
          SemaRef.SubstType(D->getExpansionTypeSourceInfo(I), TemplateArgs,
                            D->getLocation(), D->getDeclName());
      if (!NewDI)
        return nullptr;

      QualType NewT =
          SemaRef.CheckNonTypeTemplateParameterType(NewDI, D->getLocation());
      if (NewT.isNull())
        return nullptr;

      ExpandedParameterPackTypesAsWritten.push_back(NewDI);
      ExpandedParameterPackTypes.push_back(NewT);
    }

    IsExpandedParameterPack = true;
    DI = D->getTypeSourceInfo();
    T = DI->getType();
  } else if (D->isPackExpansion()) {
    // The non-type template parameter pack's type is a pack expansion of types.
    // Determine whether we need to expand this parameter pack into separate
    // types.
    PackExpansionTypeLoc Expansion = TL.castAs<PackExpansionTypeLoc>();
    TypeLoc Pattern = Expansion.getPatternLoc();
    SmallVector<UnexpandedParameterPack, 2> Unexpanded;
    SemaRef.collectUnexpandedParameterPacks(Pattern, Unexpanded);

    // Determine whether the set of unexpanded parameter packs can and should
    // be expanded.
    bool Expand = true;
    bool RetainExpansion = false;
    Optional<unsigned> OrigNumExpansions
      = Expansion.getTypePtr()->getNumExpansions();
    Optional<unsigned> NumExpansions = OrigNumExpansions;
    if (SemaRef.CheckParameterPacksForExpansion(Expansion.getEllipsisLoc(),
                                                Pattern.getSourceRange(),
                                                Unexpanded,
                                                TemplateArgs,
                                                Expand, RetainExpansion,
                                                NumExpansions))
      return nullptr;

    if (Expand) {
      for (unsigned I = 0; I != *NumExpansions; ++I) {
        Sema::ArgumentPackSubstitutionIndexRAII SubstIndex(SemaRef, I);
        TypeSourceInfo *NewDI = SemaRef.SubstType(Pattern, TemplateArgs,
                                                  D->getLocation(),
                                                  D->getDeclName());
        if (!NewDI)
          return nullptr;

        QualType NewT =
            SemaRef.CheckNonTypeTemplateParameterType(NewDI, D->getLocation());
        if (NewT.isNull())
          return nullptr;

        ExpandedParameterPackTypesAsWritten.push_back(NewDI);
        ExpandedParameterPackTypes.push_back(NewT);
      }

      // Note that we have an expanded parameter pack. The "type" of this
      // expanded parameter pack is the original expansion type, but callers
      // will end up using the expanded parameter pack types for type-checking.
      IsExpandedParameterPack = true;
      DI = D->getTypeSourceInfo();
      T = DI->getType();
    } else {
      // We cannot fully expand the pack expansion now, so substitute into the
      // pattern and create a new pack expansion type.
      Sema::ArgumentPackSubstitutionIndexRAII SubstIndex(SemaRef, -1);
      TypeSourceInfo *NewPattern = SemaRef.SubstType(Pattern, TemplateArgs,
                                                     D->getLocation(),
                                                     D->getDeclName());
      if (!NewPattern)
        return nullptr;

      SemaRef.CheckNonTypeTemplateParameterType(NewPattern, D->getLocation());
      DI = SemaRef.CheckPackExpansion(NewPattern, Expansion.getEllipsisLoc(),
                                      NumExpansions);
      if (!DI)
        return nullptr;

      T = DI->getType();
    }
  } else {
    // Simple case: substitution into a parameter that is not a parameter pack.
    DI = SemaRef.SubstType(D->getTypeSourceInfo(), TemplateArgs,
                           D->getLocation(), D->getDeclName());
    if (!DI)
      return nullptr;

    // Check that this type is acceptable for a non-type template parameter.
    T = SemaRef.CheckNonTypeTemplateParameterType(DI, D->getLocation());
    if (T.isNull()) {
      T = SemaRef.Context.IntTy;
      Invalid = true;
    }
  }

  NonTypeTemplateParmDecl *Param;
  if (IsExpandedParameterPack)
    Param = NonTypeTemplateParmDecl::Create(
        SemaRef.Context, Owner, D->getInnerLocStart(), D->getLocation(),
        D->getDepth() - TemplateArgs.getNumSubstitutedLevels(),
        D->getPosition(), D->getIdentifier(), T, DI, ExpandedParameterPackTypes,
        ExpandedParameterPackTypesAsWritten);
  else
    Param = NonTypeTemplateParmDecl::Create(
        SemaRef.Context, Owner, D->getInnerLocStart(), D->getLocation(),
        D->getDepth() - TemplateArgs.getNumSubstitutedLevels(),
        D->getPosition(), D->getIdentifier(), T, D->isParameterPack(), DI);

  Param->setAccess(AS_public);
  if (Invalid)
    Param->setInvalidDecl();

  if (D->hasDefaultArgument() && !D->defaultArgumentWasInherited()) {
    EnterExpressionEvaluationContext ConstantEvaluated(
        SemaRef, Sema::ExpressionEvaluationContext::ConstantEvaluated);
    ExprResult Value = SemaRef.SubstExpr(D->getDefaultArgument(), TemplateArgs);
    if (!Value.isInvalid())
      Param->setDefaultArgument(Value.get());
  }

  // Introduce this template parameter's instantiation into the instantiation
  // scope.
  SemaRef.CurrentInstantiationScope->InstantiatedLocal(D, Param);
  return Param;
}

static void collectUnexpandedParameterPacks(
    Sema &S,
    TemplateParameterList *Params,
    SmallVectorImpl<UnexpandedParameterPack> &Unexpanded) {
  for (const auto &P : *Params) {
    if (P->isTemplateParameterPack())
      continue;
    if (NonTypeTemplateParmDecl *NTTP = dyn_cast<NonTypeTemplateParmDecl>(P))
      S.collectUnexpandedParameterPacks(NTTP->getTypeSourceInfo()->getTypeLoc(),
                                        Unexpanded);
    if (TemplateTemplateParmDecl *TTP = dyn_cast<TemplateTemplateParmDecl>(P))
      collectUnexpandedParameterPacks(S, TTP->getTemplateParameters(),
                                      Unexpanded);
  }
}

Decl *
TemplateDeclInstantiator::VisitTemplateTemplateParmDecl(
                                                  TemplateTemplateParmDecl *D) {
  // Instantiate the template parameter list of the template template parameter.
  TemplateParameterList *TempParams = D->getTemplateParameters();
  TemplateParameterList *InstParams;
  SmallVector<TemplateParameterList*, 8> ExpandedParams;

  bool IsExpandedParameterPack = false;

  if (D->isExpandedParameterPack()) {
    // The template template parameter pack is an already-expanded pack
    // expansion of template parameters. Substitute into each of the expanded
    // parameters.
    ExpandedParams.reserve(D->getNumExpansionTemplateParameters());
    for (unsigned I = 0, N = D->getNumExpansionTemplateParameters();
         I != N; ++I) {
      LocalInstantiationScope Scope(SemaRef);
      TemplateParameterList *Expansion =
        SubstTemplateParams(D->getExpansionTemplateParameters(I));
      if (!Expansion)
        return nullptr;
      ExpandedParams.push_back(Expansion);
    }

    IsExpandedParameterPack = true;
    InstParams = TempParams;
  } else if (D->isPackExpansion()) {
    // The template template parameter pack expands to a pack of template
    // template parameters. Determine whether we need to expand this parameter
    // pack into separate parameters.
    SmallVector<UnexpandedParameterPack, 2> Unexpanded;
    collectUnexpandedParameterPacks(SemaRef, D->getTemplateParameters(),
                                    Unexpanded);

    // Determine whether the set of unexpanded parameter packs can and should
    // be expanded.
    bool Expand = true;
    bool RetainExpansion = false;
    Optional<unsigned> NumExpansions;
    if (SemaRef.CheckParameterPacksForExpansion(D->getLocation(),
                                                TempParams->getSourceRange(),
                                                Unexpanded,
                                                TemplateArgs,
                                                Expand, RetainExpansion,
                                                NumExpansions))
      return nullptr;

    if (Expand) {
      for (unsigned I = 0; I != *NumExpansions; ++I) {
        Sema::ArgumentPackSubstitutionIndexRAII SubstIndex(SemaRef, I);
        LocalInstantiationScope Scope(SemaRef);
        TemplateParameterList *Expansion = SubstTemplateParams(TempParams);
        if (!Expansion)
          return nullptr;
        ExpandedParams.push_back(Expansion);
      }

      // Note that we have an expanded parameter pack. The "type" of this
      // expanded parameter pack is the original expansion type, but callers
      // will end up using the expanded parameter pack types for type-checking.
      IsExpandedParameterPack = true;
      InstParams = TempParams;
    } else {
      // We cannot fully expand the pack expansion now, so just substitute
      // into the pattern.
      Sema::ArgumentPackSubstitutionIndexRAII SubstIndex(SemaRef, -1);

      LocalInstantiationScope Scope(SemaRef);
      InstParams = SubstTemplateParams(TempParams);
      if (!InstParams)
        return nullptr;
    }
  } else {
    // Perform the actual substitution of template parameters within a new,
    // local instantiation scope.
    LocalInstantiationScope Scope(SemaRef);
    InstParams = SubstTemplateParams(TempParams);
    if (!InstParams)
      return nullptr;
  }

  // Build the template template parameter.
  TemplateTemplateParmDecl *Param;
  if (IsExpandedParameterPack)
    Param = TemplateTemplateParmDecl::Create(
        SemaRef.Context, Owner, D->getLocation(),
        D->getDepth() - TemplateArgs.getNumSubstitutedLevels(),
        D->getPosition(), D->getIdentifier(), InstParams, ExpandedParams);
  else
    Param = TemplateTemplateParmDecl::Create(
        SemaRef.Context, Owner, D->getLocation(),
        D->getDepth() - TemplateArgs.getNumSubstitutedLevels(),
        D->getPosition(), D->isParameterPack(), D->getIdentifier(), InstParams);
  if (D->hasDefaultArgument() && !D->defaultArgumentWasInherited()) {
    NestedNameSpecifierLoc QualifierLoc =
        D->getDefaultArgument().getTemplateQualifierLoc();
    QualifierLoc =
        SemaRef.SubstNestedNameSpecifierLoc(QualifierLoc, TemplateArgs);
    TemplateName TName = SemaRef.SubstTemplateName(
        QualifierLoc, D->getDefaultArgument().getArgument().getAsTemplate(),
        D->getDefaultArgument().getTemplateNameLoc(), TemplateArgs);
    if (!TName.isNull())
      Param->setDefaultArgument(
          SemaRef.Context,
          TemplateArgumentLoc(TemplateArgument(TName),
                              D->getDefaultArgument().getTemplateQualifierLoc(),
                              D->getDefaultArgument().getTemplateNameLoc()));
  }
  Param->setAccess(AS_public);

  // Introduce this template parameter's instantiation into the instantiation
  // scope.
  SemaRef.CurrentInstantiationScope->InstantiatedLocal(D, Param);

  return Param;
}

Decl *TemplateDeclInstantiator::VisitUsingDirectiveDecl(UsingDirectiveDecl *D) {
  // Using directives are never dependent (and never contain any types or
  // expressions), so they require no explicit instantiation work.

  UsingDirectiveDecl *Inst
    = UsingDirectiveDecl::Create(SemaRef.Context, Owner, D->getLocation(),
                                 D->getNamespaceKeyLocation(),
                                 D->getQualifierLoc(),
                                 D->getIdentLocation(),
                                 D->getNominatedNamespace(),
                                 D->getCommonAncestor());

  // Add the using directive to its declaration context
  // only if this is not a function or method.
  if (!Owner->isFunctionOrMethod())
    Owner->addDecl(Inst);

  return Inst;
}

Decl *TemplateDeclInstantiator::VisitUsingDecl(UsingDecl *D) {

  // The nested name specifier may be dependent, for example
  //     template <typename T> struct t {
  //       struct s1 { T f1(); };
  //       struct s2 : s1 { using s1::f1; };
  //     };
  //     template struct t<int>;
  // Here, in using s1::f1, s1 refers to t<T>::s1;
  // we need to substitute for t<int>::s1.
  NestedNameSpecifierLoc QualifierLoc
    = SemaRef.SubstNestedNameSpecifierLoc(D->getQualifierLoc(),
                                          TemplateArgs);
  if (!QualifierLoc)
    return nullptr;

  // For an inheriting constructor declaration, the name of the using
  // declaration is the name of a constructor in this class, not in the
  // base class.
  DeclarationNameInfo NameInfo = D->getNameInfo();
  if (NameInfo.getName().getNameKind() == DeclarationName::CXXConstructorName)
    if (auto *RD = dyn_cast<CXXRecordDecl>(SemaRef.CurContext))
      NameInfo.setName(SemaRef.Context.DeclarationNames.getCXXConstructorName(
          SemaRef.Context.getCanonicalType(SemaRef.Context.getRecordType(RD))));

  // We only need to do redeclaration lookups if we're in a class
  // scope (in fact, it's not really even possible in non-class
  // scopes).
  bool CheckRedeclaration = Owner->isRecord();

  LookupResult Prev(SemaRef, NameInfo, Sema::LookupUsingDeclName,
                    Sema::ForVisibleRedeclaration);

  UsingDecl *NewUD = UsingDecl::Create(SemaRef.Context, Owner,
                                       D->getUsingLoc(),
                                       QualifierLoc,
                                       NameInfo,
                                       D->hasTypename());

  CXXScopeSpec SS;
  SS.Adopt(QualifierLoc);
  if (CheckRedeclaration) {
    Prev.setHideTags(false);
    SemaRef.LookupQualifiedName(Prev, Owner);

    // Check for invalid redeclarations.
    if (SemaRef.CheckUsingDeclRedeclaration(D->getUsingLoc(),
                                            D->hasTypename(), SS,
                                            D->getLocation(), Prev))
      NewUD->setInvalidDecl();

  }

  if (!NewUD->isInvalidDecl() &&
      SemaRef.CheckUsingDeclQualifier(D->getUsingLoc(), D->hasTypename(),
                                      SS, NameInfo, D->getLocation()))
    NewUD->setInvalidDecl();

  SemaRef.Context.setInstantiatedFromUsingDecl(NewUD, D);
  NewUD->setAccess(D->getAccess());
  Owner->addDecl(NewUD);

  // Don't process the shadow decls for an invalid decl.
  if (NewUD->isInvalidDecl())
    return NewUD;

  if (NameInfo.getName().getNameKind() == DeclarationName::CXXConstructorName)
    SemaRef.CheckInheritingConstructorUsingDecl(NewUD);

  bool isFunctionScope = Owner->isFunctionOrMethod();

  // Process the shadow decls.
  for (auto *Shadow : D->shadows()) {
    // FIXME: UsingShadowDecl doesn't preserve its immediate target, so
    // reconstruct it in the case where it matters.
    NamedDecl *OldTarget = Shadow->getTargetDecl();
    if (auto *CUSD = dyn_cast<ConstructorUsingShadowDecl>(Shadow))
      if (auto *BaseShadow = CUSD->getNominatedBaseClassShadowDecl())
        OldTarget = BaseShadow;

    NamedDecl *InstTarget =
        cast_or_null<NamedDecl>(SemaRef.FindInstantiatedDecl(
            Shadow->getLocation(), OldTarget, TemplateArgs));
    if (!InstTarget)
      return nullptr;

    UsingShadowDecl *PrevDecl = nullptr;
    if (CheckRedeclaration) {
      if (SemaRef.CheckUsingShadowDecl(NewUD, InstTarget, Prev, PrevDecl))
        continue;
    } else if (UsingShadowDecl *OldPrev =
                   getPreviousDeclForInstantiation(Shadow)) {
      PrevDecl = cast_or_null<UsingShadowDecl>(SemaRef.FindInstantiatedDecl(
          Shadow->getLocation(), OldPrev, TemplateArgs));
    }

    UsingShadowDecl *InstShadow =
        SemaRef.BuildUsingShadowDecl(/*Scope*/nullptr, NewUD, InstTarget,
                                     PrevDecl);
    SemaRef.Context.setInstantiatedFromUsingShadowDecl(InstShadow, Shadow);

    if (isFunctionScope)
      SemaRef.CurrentInstantiationScope->InstantiatedLocal(Shadow, InstShadow);
  }

  return NewUD;
}

Decl *TemplateDeclInstantiator::VisitUsingShadowDecl(UsingShadowDecl *D) {
  // Ignore these;  we handle them in bulk when processing the UsingDecl.
  return nullptr;
}

Decl *TemplateDeclInstantiator::VisitConstructorUsingShadowDecl(
    ConstructorUsingShadowDecl *D) {
  // Ignore these;  we handle them in bulk when processing the UsingDecl.
  return nullptr;
}

template <typename T>
Decl *TemplateDeclInstantiator::instantiateUnresolvedUsingDecl(
    T *D, bool InstantiatingPackElement) {
  // If this is a pack expansion, expand it now.
  if (D->isPackExpansion() && !InstantiatingPackElement) {
    SmallVector<UnexpandedParameterPack, 2> Unexpanded;
    SemaRef.collectUnexpandedParameterPacks(D->getQualifierLoc(), Unexpanded);
    SemaRef.collectUnexpandedParameterPacks(D->getNameInfo(), Unexpanded);

    // Determine whether the set of unexpanded parameter packs can and should
    // be expanded.
    bool Expand = true;
    bool RetainExpansion = false;
    Optional<unsigned> NumExpansions;
    if (SemaRef.CheckParameterPacksForExpansion(
          D->getEllipsisLoc(), D->getSourceRange(), Unexpanded, TemplateArgs,
            Expand, RetainExpansion, NumExpansions))
      return nullptr;

    // This declaration cannot appear within a function template signature,
    // so we can't have a partial argument list for a parameter pack.
    assert(!RetainExpansion &&
           "should never need to retain an expansion for UsingPackDecl");

    if (!Expand) {
      // We cannot fully expand the pack expansion now, so substitute into the
      // pattern and create a new pack expansion.
      Sema::ArgumentPackSubstitutionIndexRAII SubstIndex(SemaRef, -1);
      return instantiateUnresolvedUsingDecl(D, true);
    }

    // Within a function, we don't have any normal way to check for conflicts
    // between shadow declarations from different using declarations in the
    // same pack expansion, but this is always ill-formed because all expansions
    // must produce (conflicting) enumerators.
    //
    // Sadly we can't just reject this in the template definition because it
    // could be valid if the pack is empty or has exactly one expansion.
    if (D->getDeclContext()->isFunctionOrMethod() && *NumExpansions > 1) {
      SemaRef.Diag(D->getEllipsisLoc(),
                   diag::err_using_decl_redeclaration_expansion);
      return nullptr;
    }

    // Instantiate the slices of this pack and build a UsingPackDecl.
    SmallVector<NamedDecl*, 8> Expansions;
    for (unsigned I = 0; I != *NumExpansions; ++I) {
      Sema::ArgumentPackSubstitutionIndexRAII SubstIndex(SemaRef, I);
      Decl *Slice = instantiateUnresolvedUsingDecl(D, true);
      if (!Slice)
        return nullptr;
      // Note that we can still get unresolved using declarations here, if we
      // had arguments for all packs but the pattern also contained other
      // template arguments (this only happens during partial substitution, eg
      // into the body of a generic lambda in a function template).
      Expansions.push_back(cast<NamedDecl>(Slice));
    }

    auto *NewD = SemaRef.BuildUsingPackDecl(D, Expansions);
    if (isDeclWithinFunction(D))
      SemaRef.CurrentInstantiationScope->InstantiatedLocal(D, NewD);
    return NewD;
  }

  UnresolvedUsingTypenameDecl *TD = dyn_cast<UnresolvedUsingTypenameDecl>(D);
  SourceLocation TypenameLoc = TD ? TD->getTypenameLoc() : SourceLocation();

  NestedNameSpecifierLoc QualifierLoc
    = SemaRef.SubstNestedNameSpecifierLoc(D->getQualifierLoc(),
                                          TemplateArgs);
  if (!QualifierLoc)
    return nullptr;

  CXXScopeSpec SS;
  SS.Adopt(QualifierLoc);

  DeclarationNameInfo NameInfo
    = SemaRef.SubstDeclarationNameInfo(D->getNameInfo(), TemplateArgs);

  // Produce a pack expansion only if we're not instantiating a particular
  // slice of a pack expansion.
  bool InstantiatingSlice = D->getEllipsisLoc().isValid() &&
                            SemaRef.ArgumentPackSubstitutionIndex != -1;
  SourceLocation EllipsisLoc =
      InstantiatingSlice ? SourceLocation() : D->getEllipsisLoc();

  NamedDecl *UD = SemaRef.BuildUsingDeclaration(
      /*Scope*/ nullptr, D->getAccess(), D->getUsingLoc(),
      /*HasTypename*/ TD, TypenameLoc, SS, NameInfo, EllipsisLoc,
      ParsedAttributesView(),
      /*IsInstantiation*/ true);
  if (UD)
    SemaRef.Context.setInstantiatedFromUsingDecl(UD, D);

  return UD;
}

Decl *TemplateDeclInstantiator::VisitUnresolvedUsingTypenameDecl(
    UnresolvedUsingTypenameDecl *D) {
  return instantiateUnresolvedUsingDecl(D);
}

Decl *TemplateDeclInstantiator::VisitUnresolvedUsingValueDecl(
    UnresolvedUsingValueDecl *D) {
  return instantiateUnresolvedUsingDecl(D);
}

Decl *TemplateDeclInstantiator::VisitUsingPackDecl(UsingPackDecl *D) {
  SmallVector<NamedDecl*, 8> Expansions;
  for (auto *UD : D->expansions()) {
    if (NamedDecl *NewUD =
            SemaRef.FindInstantiatedDecl(D->getLocation(), UD, TemplateArgs))
      Expansions.push_back(NewUD);
    else
      return nullptr;
  }

  auto *NewD = SemaRef.BuildUsingPackDecl(D, Expansions);
  if (isDeclWithinFunction(D))
    SemaRef.CurrentInstantiationScope->InstantiatedLocal(D, NewD);
  return NewD;
}

Decl *TemplateDeclInstantiator::VisitClassScopeFunctionSpecializationDecl(
    ClassScopeFunctionSpecializationDecl *Decl) {
  CXXMethodDecl *OldFD = Decl->getSpecialization();
  return cast_or_null<CXXMethodDecl>(
      VisitCXXMethodDecl(OldFD, nullptr, Decl->getTemplateArgsAsWritten()));
}

Decl *TemplateDeclInstantiator::VisitOMPThreadPrivateDecl(
                                     OMPThreadPrivateDecl *D) {
  SmallVector<Expr *, 5> Vars;
  for (auto *I : D->varlists()) {
    Expr *Var = SemaRef.SubstExpr(I, TemplateArgs).get();
    assert(isa<DeclRefExpr>(Var) && "threadprivate arg is not a DeclRefExpr");
    Vars.push_back(Var);
  }

  OMPThreadPrivateDecl *TD =
    SemaRef.CheckOMPThreadPrivateDecl(D->getLocation(), Vars);

  TD->setAccess(AS_public);
  Owner->addDecl(TD);

  return TD;
}

Decl *TemplateDeclInstantiator::VisitOMPAllocateDecl(OMPAllocateDecl *D) {
  SmallVector<Expr *, 5> Vars;
  for (auto *I : D->varlists()) {
    Expr *Var = SemaRef.SubstExpr(I, TemplateArgs).get();
    assert(isa<DeclRefExpr>(Var) && "allocate arg is not a DeclRefExpr");
    Vars.push_back(Var);
  }
  SmallVector<OMPClause *, 4> Clauses;
  // Copy map clauses from the original mapper.
  for (OMPClause *C : D->clauselists()) {
    auto *AC = cast<OMPAllocatorClause>(C);
    ExprResult NewE = SemaRef.SubstExpr(AC->getAllocator(), TemplateArgs);
    if (!NewE.isUsable())
      continue;
    OMPClause *IC = SemaRef.ActOnOpenMPAllocatorClause(
        NewE.get(), AC->getBeginLoc(), AC->getLParenLoc(), AC->getEndLoc());
    Clauses.push_back(IC);
  }

  Sema::DeclGroupPtrTy Res = SemaRef.ActOnOpenMPAllocateDirective(
      D->getLocation(), Vars, Clauses, Owner);
  if (Res.get().isNull())
    return nullptr;
  return Res.get().getSingleDecl();
}

Decl *TemplateDeclInstantiator::VisitOMPRequiresDecl(OMPRequiresDecl *D) {
  llvm_unreachable(
      "Requires directive cannot be instantiated within a dependent context");
}

Decl *TemplateDeclInstantiator::VisitOMPDeclareReductionDecl(
    OMPDeclareReductionDecl *D) {
  // Instantiate type and check if it is allowed.
  const bool RequiresInstantiation =
      D->getType()->isDependentType() ||
      D->getType()->isInstantiationDependentType() ||
      D->getType()->containsUnexpandedParameterPack();
  QualType SubstReductionType;
  if (RequiresInstantiation) {
    SubstReductionType = SemaRef.ActOnOpenMPDeclareReductionType(
        D->getLocation(),
        ParsedType::make(SemaRef.SubstType(
            D->getType(), TemplateArgs, D->getLocation(), DeclarationName())));
  } else {
    SubstReductionType = D->getType();
  }
  if (SubstReductionType.isNull())
    return nullptr;
  bool IsCorrect = !SubstReductionType.isNull();
  // Create instantiated copy.
  std::pair<QualType, SourceLocation> ReductionTypes[] = {
      std::make_pair(SubstReductionType, D->getLocation())};
  auto *PrevDeclInScope = D->getPrevDeclInScope();
  if (PrevDeclInScope && !PrevDeclInScope->isInvalidDecl()) {
    PrevDeclInScope = cast<OMPDeclareReductionDecl>(
        SemaRef.CurrentInstantiationScope->findInstantiationOf(PrevDeclInScope)
            ->get<Decl *>());
  }
  auto DRD = SemaRef.ActOnOpenMPDeclareReductionDirectiveStart(
      /*S=*/nullptr, Owner, D->getDeclName(), ReductionTypes, D->getAccess(),
      PrevDeclInScope);
  auto *NewDRD = cast<OMPDeclareReductionDecl>(DRD.get().getSingleDecl());
  SemaRef.CurrentInstantiationScope->InstantiatedLocal(D, NewDRD);
  if (!RequiresInstantiation) {
    if (Expr *Combiner = D->getCombiner()) {
      NewDRD->setCombinerData(D->getCombinerIn(), D->getCombinerOut());
      NewDRD->setCombiner(Combiner);
      if (Expr *Init = D->getInitializer()) {
        NewDRD->setInitializerData(D->getInitOrig(), D->getInitPriv());
        NewDRD->setInitializer(Init, D->getInitializerKind());
      }
    }
    (void)SemaRef.ActOnOpenMPDeclareReductionDirectiveEnd(
        /*S=*/nullptr, DRD, IsCorrect && !D->isInvalidDecl());
    return NewDRD;
  }
  Expr *SubstCombiner = nullptr;
  Expr *SubstInitializer = nullptr;
  // Combiners instantiation sequence.
  if (D->getCombiner()) {
    SemaRef.ActOnOpenMPDeclareReductionCombinerStart(
        /*S=*/nullptr, NewDRD);
    SemaRef.CurrentInstantiationScope->InstantiatedLocal(
        cast<DeclRefExpr>(D->getCombinerIn())->getDecl(),
        cast<DeclRefExpr>(NewDRD->getCombinerIn())->getDecl());
    SemaRef.CurrentInstantiationScope->InstantiatedLocal(
        cast<DeclRefExpr>(D->getCombinerOut())->getDecl(),
        cast<DeclRefExpr>(NewDRD->getCombinerOut())->getDecl());
    auto *ThisContext = dyn_cast_or_null<CXXRecordDecl>(Owner);
    Sema::CXXThisScopeRAII ThisScope(SemaRef, ThisContext, Qualifiers(),
                                     ThisContext);
    SubstCombiner = SemaRef.SubstExpr(D->getCombiner(), TemplateArgs).get();
    SemaRef.ActOnOpenMPDeclareReductionCombinerEnd(NewDRD, SubstCombiner);
    // Initializers instantiation sequence.
    if (D->getInitializer()) {
      VarDecl *OmpPrivParm =
          SemaRef.ActOnOpenMPDeclareReductionInitializerStart(
              /*S=*/nullptr, NewDRD);
      SemaRef.CurrentInstantiationScope->InstantiatedLocal(
          cast<DeclRefExpr>(D->getInitOrig())->getDecl(),
          cast<DeclRefExpr>(NewDRD->getInitOrig())->getDecl());
      SemaRef.CurrentInstantiationScope->InstantiatedLocal(
          cast<DeclRefExpr>(D->getInitPriv())->getDecl(),
          cast<DeclRefExpr>(NewDRD->getInitPriv())->getDecl());
      if (D->getInitializerKind() == OMPDeclareReductionDecl::CallInit) {
        SubstInitializer =
            SemaRef.SubstExpr(D->getInitializer(), TemplateArgs).get();
      } else {
        IsCorrect = IsCorrect && OmpPrivParm->hasInit();
      }
      SemaRef.ActOnOpenMPDeclareReductionInitializerEnd(
          NewDRD, SubstInitializer, OmpPrivParm);
    }
    IsCorrect =
        IsCorrect && SubstCombiner &&
        (!D->getInitializer() ||
         (D->getInitializerKind() == OMPDeclareReductionDecl::CallInit &&
          SubstInitializer) ||
         (D->getInitializerKind() != OMPDeclareReductionDecl::CallInit &&
          !SubstInitializer && !SubstInitializer));
  } else {
    IsCorrect = false;
  }

  (void)SemaRef.ActOnOpenMPDeclareReductionDirectiveEnd(/*S=*/nullptr, DRD,
                                                        IsCorrect);

  return NewDRD;
}

Decl *
TemplateDeclInstantiator::VisitOMPDeclareMapperDecl(OMPDeclareMapperDecl *D) {
  // Instantiate type and check if it is allowed.
  const bool RequiresInstantiation =
      D->getType()->isDependentType() ||
      D->getType()->isInstantiationDependentType() ||
      D->getType()->containsUnexpandedParameterPack();
  QualType SubstMapperTy;
  DeclarationName VN = D->getVarName();
  if (RequiresInstantiation) {
    SubstMapperTy = SemaRef.ActOnOpenMPDeclareMapperType(
        D->getLocation(),
        ParsedType::make(SemaRef.SubstType(D->getType(), TemplateArgs,
                                           D->getLocation(), VN)));
  } else {
    SubstMapperTy = D->getType();
  }
  if (SubstMapperTy.isNull())
    return nullptr;
  // Create an instantiated copy of mapper.
  auto *PrevDeclInScope = D->getPrevDeclInScope();
  if (PrevDeclInScope && !PrevDeclInScope->isInvalidDecl()) {
    PrevDeclInScope = cast<OMPDeclareMapperDecl>(
        SemaRef.CurrentInstantiationScope->findInstantiationOf(PrevDeclInScope)
            ->get<Decl *>());
  }
  OMPDeclareMapperDecl *NewDMD = SemaRef.ActOnOpenMPDeclareMapperDirectiveStart(
      /*S=*/nullptr, Owner, D->getDeclName(), SubstMapperTy, D->getLocation(),
      VN, D->getAccess(), PrevDeclInScope);
  SemaRef.CurrentInstantiationScope->InstantiatedLocal(D, NewDMD);
  SmallVector<OMPClause *, 6> Clauses;
  bool IsCorrect = true;
  if (!RequiresInstantiation) {
    // Copy the mapper variable.
    NewDMD->setMapperVarRef(D->getMapperVarRef());
    // Copy map clauses from the original mapper.
    for (OMPClause *C : D->clauselists())
      Clauses.push_back(C);
  } else {
    // Instantiate the mapper variable.
    DeclarationNameInfo DirName;
    SemaRef.StartOpenMPDSABlock(OMPD_declare_mapper, DirName, /*S=*/nullptr,
                                (*D->clauselist_begin())->getBeginLoc());
    SemaRef.ActOnOpenMPDeclareMapperDirectiveVarDecl(
        NewDMD, /*S=*/nullptr, SubstMapperTy, D->getLocation(), VN);
    SemaRef.CurrentInstantiationScope->InstantiatedLocal(
        cast<DeclRefExpr>(D->getMapperVarRef())->getDecl(),
        cast<DeclRefExpr>(NewDMD->getMapperVarRef())->getDecl());
    auto *ThisContext = dyn_cast_or_null<CXXRecordDecl>(Owner);
    Sema::CXXThisScopeRAII ThisScope(SemaRef, ThisContext, Qualifiers(),
                                     ThisContext);
    // Instantiate map clauses.
    for (OMPClause *C : D->clauselists()) {
      auto *OldC = cast<OMPMapClause>(C);
      SmallVector<Expr *, 4> NewVars;
      for (Expr *OE : OldC->varlists()) {
        Expr *NE = SemaRef.SubstExpr(OE, TemplateArgs).get();
        if (!NE) {
          IsCorrect = false;
          break;
        }
        NewVars.push_back(NE);
      }
      if (!IsCorrect)
        break;
      NestedNameSpecifierLoc NewQualifierLoc =
          SemaRef.SubstNestedNameSpecifierLoc(OldC->getMapperQualifierLoc(),
                                              TemplateArgs);
      CXXScopeSpec SS;
      SS.Adopt(NewQualifierLoc);
      DeclarationNameInfo NewNameInfo = SemaRef.SubstDeclarationNameInfo(
          OldC->getMapperIdInfo(), TemplateArgs);
      OMPVarListLocTy Locs(OldC->getBeginLoc(), OldC->getLParenLoc(),
                           OldC->getEndLoc());
      OMPClause *NewC = SemaRef.ActOnOpenMPMapClause(
          OldC->getMapTypeModifiers(), OldC->getMapTypeModifiersLoc(), SS,
          NewNameInfo, OldC->getMapType(), OldC->isImplicitMapType(),
          OldC->getMapLoc(), OldC->getColonLoc(), NewVars, Locs);
      Clauses.push_back(NewC);
    }
    SemaRef.EndOpenMPDSABlock(nullptr);
  }
  (void)SemaRef.ActOnOpenMPDeclareMapperDirectiveEnd(NewDMD, /*S=*/nullptr,
                                                     Clauses);
  if (!IsCorrect)
    return nullptr;
  return NewDMD;
}

Decl *TemplateDeclInstantiator::VisitOMPCapturedExprDecl(
    OMPCapturedExprDecl * /*D*/) {
  llvm_unreachable("Should not be met in templates");
}

Decl *TemplateDeclInstantiator::VisitFunctionDecl(FunctionDecl *D) {
  return VisitFunctionDecl(D, nullptr);
}

Decl *
TemplateDeclInstantiator::VisitCXXDeductionGuideDecl(CXXDeductionGuideDecl *D) {
  Decl *Inst = VisitFunctionDecl(D, nullptr);
  if (Inst && !D->getDescribedFunctionTemplate())
    Owner->addDecl(Inst);
  return Inst;
}

Decl *TemplateDeclInstantiator::VisitCXXMethodDecl(CXXMethodDecl *D) {
  return VisitCXXMethodDecl(D, nullptr);
}

Decl *TemplateDeclInstantiator::VisitRecordDecl(RecordDecl *D) {
  llvm_unreachable("There are only CXXRecordDecls in C++");
}

Decl *
TemplateDeclInstantiator::VisitClassTemplateSpecializationDecl(
    ClassTemplateSpecializationDecl *D) {
  // As a MS extension, we permit class-scope explicit specialization
  // of member class templates.
  ClassTemplateDecl *ClassTemplate = D->getSpecializedTemplate();
  assert(ClassTemplate->getDeclContext()->isRecord() &&
         D->getTemplateSpecializationKind() == TSK_ExplicitSpecialization &&
         "can only instantiate an explicit specialization "
         "for a member class template");

  // Lookup the already-instantiated declaration in the instantiation
  // of the class template.
  ClassTemplateDecl *InstClassTemplate =
      cast_or_null<ClassTemplateDecl>(SemaRef.FindInstantiatedDecl(
          D->getLocation(), ClassTemplate, TemplateArgs));
  if (!InstClassTemplate)
    return nullptr;

  // Substitute into the template arguments of the class template explicit
  // specialization.
  TemplateSpecializationTypeLoc Loc = D->getTypeAsWritten()->getTypeLoc().
                                        castAs<TemplateSpecializationTypeLoc>();
  TemplateArgumentListInfo InstTemplateArgs(Loc.getLAngleLoc(),
                                            Loc.getRAngleLoc());
  SmallVector<TemplateArgumentLoc, 4> ArgLocs;
  for (unsigned I = 0; I != Loc.getNumArgs(); ++I)
    ArgLocs.push_back(Loc.getArgLoc(I));
  if (SemaRef.Subst(ArgLocs.data(), ArgLocs.size(),
                    InstTemplateArgs, TemplateArgs))
    return nullptr;

  // Check that the template argument list is well-formed for this
  // class template.
  SmallVector<TemplateArgument, 4> Converted;
  if (SemaRef.CheckTemplateArgumentList(InstClassTemplate,
                                        D->getLocation(),
                                        InstTemplateArgs,
                                        false,
                                        Converted))
    return nullptr;

  // Figure out where to insert this class template explicit specialization
  // in the member template's set of class template explicit specializations.
  void *InsertPos = nullptr;
  ClassTemplateSpecializationDecl *PrevDecl =
      InstClassTemplate->findSpecialization(Converted, InsertPos);

  // Check whether we've already seen a conflicting instantiation of this
  // declaration (for instance, if there was a prior implicit instantiation).
  bool Ignored;
  if (PrevDecl &&
      SemaRef.CheckSpecializationInstantiationRedecl(D->getLocation(),
                                                     D->getSpecializationKind(),
                                                     PrevDecl,
                                                     PrevDecl->getSpecializationKind(),
                                                     PrevDecl->getPointOfInstantiation(),
                                                     Ignored))
    return nullptr;

  // If PrevDecl was a definition and D is also a definition, diagnose.
  // This happens in cases like:
  //
  //   template<typename T, typename U>
  //   struct Outer {
  //     template<typename X> struct Inner;
  //     template<> struct Inner<T> {};
  //     template<> struct Inner<U> {};
  //   };
  //
  //   Outer<int, int> outer; // error: the explicit specializations of Inner
  //                          // have the same signature.
  if (PrevDecl && PrevDecl->getDefinition() &&
      D->isThisDeclarationADefinition()) {
    SemaRef.Diag(D->getLocation(), diag::err_redefinition) << PrevDecl;
    SemaRef.Diag(PrevDecl->getDefinition()->getLocation(),
                 diag::note_previous_definition);
    return nullptr;
  }

  // Create the class template partial specialization declaration.
  ClassTemplateSpecializationDecl *InstD =
      ClassTemplateSpecializationDecl::Create(
          SemaRef.Context, D->getTagKind(), Owner, D->getBeginLoc(),
          D->getLocation(), InstClassTemplate, Converted, PrevDecl);

  // Add this partial specialization to the set of class template partial
  // specializations.
  if (!PrevDecl)
    InstClassTemplate->AddSpecialization(InstD, InsertPos);

  // Substitute the nested name specifier, if any.
  if (SubstQualifier(D, InstD))
    return nullptr;

  // Build the canonical type that describes the converted template
  // arguments of the class template explicit specialization.
  QualType CanonType = SemaRef.Context.getTemplateSpecializationType(
      TemplateName(InstClassTemplate), Converted,
      SemaRef.Context.getRecordType(InstD));

  // Build the fully-sugared type for this class template
  // specialization as the user wrote in the specialization
  // itself. This means that we'll pretty-print the type retrieved
  // from the specialization's declaration the way that the user
  // actually wrote the specialization, rather than formatting the
  // name based on the "canonical" representation used to store the
  // template arguments in the specialization.
  TypeSourceInfo *WrittenTy = SemaRef.Context.getTemplateSpecializationTypeInfo(
      TemplateName(InstClassTemplate), D->getLocation(), InstTemplateArgs,
      CanonType);

  InstD->setAccess(D->getAccess());
  InstD->setInstantiationOfMemberClass(D, TSK_ImplicitInstantiation);
  InstD->setSpecializationKind(D->getSpecializationKind());
  InstD->setTypeAsWritten(WrittenTy);
  InstD->setExternLoc(D->getExternLoc());
  InstD->setTemplateKeywordLoc(D->getTemplateKeywordLoc());

  Owner->addDecl(InstD);

  // Instantiate the members of the class-scope explicit specialization eagerly.
  // We don't have support for lazy instantiation of an explicit specialization
  // yet, and MSVC eagerly instantiates in this case.
  // FIXME: This is wrong in standard C++.
  if (D->isThisDeclarationADefinition() &&
      SemaRef.InstantiateClass(D->getLocation(), InstD, D, TemplateArgs,
                               TSK_ImplicitInstantiation,
                               /*Complain=*/true))
    return nullptr;

  return InstD;
}

Decl *TemplateDeclInstantiator::VisitVarTemplateSpecializationDecl(
    VarTemplateSpecializationDecl *D) {

  TemplateArgumentListInfo VarTemplateArgsInfo;
  VarTemplateDecl *VarTemplate = D->getSpecializedTemplate();
  assert(VarTemplate &&
         "A template specialization without specialized template?");

  VarTemplateDecl *InstVarTemplate =
      cast_or_null<VarTemplateDecl>(SemaRef.FindInstantiatedDecl(
          D->getLocation(), VarTemplate, TemplateArgs));
  if (!InstVarTemplate)
    return nullptr;

  // Substitute the current template arguments.
  const TemplateArgumentListInfo &TemplateArgsInfo = D->getTemplateArgsInfo();
  VarTemplateArgsInfo.setLAngleLoc(TemplateArgsInfo.getLAngleLoc());
  VarTemplateArgsInfo.setRAngleLoc(TemplateArgsInfo.getRAngleLoc());

  if (SemaRef.Subst(TemplateArgsInfo.getArgumentArray(),
                    TemplateArgsInfo.size(), VarTemplateArgsInfo, TemplateArgs))
    return nullptr;

  // Check that the template argument list is well-formed for this template.
  SmallVector<TemplateArgument, 4> Converted;
  if (SemaRef.CheckTemplateArgumentList(InstVarTemplate, D->getLocation(),
                                        VarTemplateArgsInfo, false, Converted))
    return nullptr;

  // Check whether we've already seen a declaration of this specialization.
  void *InsertPos = nullptr;
  VarTemplateSpecializationDecl *PrevDecl =
      InstVarTemplate->findSpecialization(Converted, InsertPos);

  // Check whether we've already seen a conflicting instantiation of this
  // declaration (for instance, if there was a prior implicit instantiation).
  bool Ignored;
  if (PrevDecl && SemaRef.CheckSpecializationInstantiationRedecl(
                      D->getLocation(), D->getSpecializationKind(), PrevDecl,
                      PrevDecl->getSpecializationKind(),
                      PrevDecl->getPointOfInstantiation(), Ignored))
    return nullptr;

  return VisitVarTemplateSpecializationDecl(
      InstVarTemplate, D, InsertPos, VarTemplateArgsInfo, Converted, PrevDecl);
}

Decl *TemplateDeclInstantiator::VisitVarTemplateSpecializationDecl(
    VarTemplateDecl *VarTemplate, VarDecl *D, void *InsertPos,
    const TemplateArgumentListInfo &TemplateArgsInfo,
    ArrayRef<TemplateArgument> Converted,
    VarTemplateSpecializationDecl *PrevDecl) {

  // Do substitution on the type of the declaration
  TypeSourceInfo *DI =
      SemaRef.SubstType(D->getTypeSourceInfo(), TemplateArgs,
                        D->getTypeSpecStartLoc(), D->getDeclName());
  if (!DI)
    return nullptr;

  if (DI->getType()->isFunctionType()) {
    SemaRef.Diag(D->getLocation(), diag::err_variable_instantiates_to_function)
        << D->isStaticDataMember() << DI->getType();
    return nullptr;
  }

  // Build the instantiated declaration
  VarTemplateSpecializationDecl *Var = VarTemplateSpecializationDecl::Create(
      SemaRef.Context, Owner, D->getInnerLocStart(), D->getLocation(),
      VarTemplate, DI->getType(), DI, D->getStorageClass(), Converted);
  Var->setTemplateArgsInfo(TemplateArgsInfo);
  if (InsertPos)
    VarTemplate->AddSpecialization(Var, InsertPos);

  // Substitute the nested name specifier, if any.
  if (SubstQualifier(D, Var))
    return nullptr;

  SemaRef.BuildVariableInstantiation(Var, D, TemplateArgs, LateAttrs, Owner,
                                     StartingScope, false, PrevDecl);

  return Var;
}

Decl *TemplateDeclInstantiator::VisitObjCAtDefsFieldDecl(ObjCAtDefsFieldDecl *D) {
  llvm_unreachable("@defs is not supported in Objective-C++");
}

Decl *TemplateDeclInstantiator::VisitFriendTemplateDecl(FriendTemplateDecl *D) {
  // FIXME: We need to be able to instantiate FriendTemplateDecls.
  unsigned DiagID = SemaRef.getDiagnostics().getCustomDiagID(
                                               DiagnosticsEngine::Error,
                                               "cannot instantiate %0 yet");
  SemaRef.Diag(D->getLocation(), DiagID)
    << D->getDeclKindName();

  return nullptr;
}

Decl *TemplateDeclInstantiator::VisitConceptDecl(ConceptDecl *D) {
  llvm_unreachable("Concept definitions cannot reside inside a template");
}

Decl *TemplateDeclInstantiator::VisitDecl(Decl *D) {
  llvm_unreachable("Unexpected decl");
}

Decl *Sema::SubstDecl(Decl *D, DeclContext *Owner,
                      const MultiLevelTemplateArgumentList &TemplateArgs) {
  TemplateDeclInstantiator Instantiator(*this, Owner, TemplateArgs);
  if (D->isInvalidDecl())
    return nullptr;

  return Instantiator.Visit(D);
}

/// Instantiates a nested template parameter list in the current
/// instantiation context.
///
/// \param L The parameter list to instantiate
///
/// \returns NULL if there was an error
TemplateParameterList *
TemplateDeclInstantiator::SubstTemplateParams(TemplateParameterList *L) {
  // Get errors for all the parameters before bailing out.
  bool Invalid = false;

  unsigned N = L->size();
  typedef SmallVector<NamedDecl *, 8> ParamVector;
  ParamVector Params;
  Params.reserve(N);
  for (auto &P : *L) {
    NamedDecl *D = cast_or_null<NamedDecl>(Visit(P));
    Params.push_back(D);
    Invalid = Invalid || !D || D->isInvalidDecl();
  }

  // Clean up if we had an error.
  if (Invalid)
    return nullptr;

  // Note: we substitute into associated constraints later
  Expr *const UninstantiatedRequiresClause = L->getRequiresClause();

  TemplateParameterList *InstL
    = TemplateParameterList::Create(SemaRef.Context, L->getTemplateLoc(),
                                    L->getLAngleLoc(), Params,
                                    L->getRAngleLoc(),
                                    UninstantiatedRequiresClause);
  return InstL;
}

TemplateParameterList *
Sema::SubstTemplateParams(TemplateParameterList *Params, DeclContext *Owner,
                          const MultiLevelTemplateArgumentList &TemplateArgs) {
  TemplateDeclInstantiator Instantiator(*this, Owner, TemplateArgs);
  return Instantiator.SubstTemplateParams(Params);
}

/// Instantiate the declaration of a class template partial
/// specialization.
///
/// \param ClassTemplate the (instantiated) class template that is partially
// specialized by the instantiation of \p PartialSpec.
///
/// \param PartialSpec the (uninstantiated) class template partial
/// specialization that we are instantiating.
///
/// \returns The instantiated partial specialization, if successful; otherwise,
/// NULL to indicate an error.
ClassTemplatePartialSpecializationDecl *
TemplateDeclInstantiator::InstantiateClassTemplatePartialSpecialization(
                                            ClassTemplateDecl *ClassTemplate,
                          ClassTemplatePartialSpecializationDecl *PartialSpec) {
  // Create a local instantiation scope for this class template partial
  // specialization, which will contain the instantiations of the template
  // parameters.
  LocalInstantiationScope Scope(SemaRef);

  // Substitute into the template parameters of the class template partial
  // specialization.
  TemplateParameterList *TempParams = PartialSpec->getTemplateParameters();
  TemplateParameterList *InstParams = SubstTemplateParams(TempParams);
  if (!InstParams)
    return nullptr;

  // Substitute into the template arguments of the class template partial
  // specialization.
  const ASTTemplateArgumentListInfo *TemplArgInfo
    = PartialSpec->getTemplateArgsAsWritten();
  TemplateArgumentListInfo InstTemplateArgs(TemplArgInfo->LAngleLoc,
                                            TemplArgInfo->RAngleLoc);
  if (SemaRef.Subst(TemplArgInfo->getTemplateArgs(),
                    TemplArgInfo->NumTemplateArgs,
                    InstTemplateArgs, TemplateArgs))
    return nullptr;

  // Check that the template argument list is well-formed for this
  // class template.
  SmallVector<TemplateArgument, 4> Converted;
  if (SemaRef.CheckTemplateArgumentList(ClassTemplate,
                                        PartialSpec->getLocation(),
                                        InstTemplateArgs,
                                        false,
                                        Converted))
    return nullptr;

  // Check these arguments are valid for a template partial specialization.
  if (SemaRef.CheckTemplatePartialSpecializationArgs(
          PartialSpec->getLocation(), ClassTemplate, InstTemplateArgs.size(),
          Converted))
    return nullptr;

  // Figure out where to insert this class template partial specialization
  // in the member template's set of class template partial specializations.
  void *InsertPos = nullptr;
  ClassTemplateSpecializationDecl *PrevDecl
    = ClassTemplate->findPartialSpecialization(Converted, InsertPos);

  // Build the canonical type that describes the converted template
  // arguments of the class template partial specialization.
  QualType CanonType
    = SemaRef.Context.getTemplateSpecializationType(TemplateName(ClassTemplate),
                                                    Converted);

  // Build the fully-sugared type for this class template
  // specialization as the user wrote in the specialization
  // itself. This means that we'll pretty-print the type retrieved
  // from the specialization's declaration the way that the user
  // actually wrote the specialization, rather than formatting the
  // name based on the "canonical" representation used to store the
  // template arguments in the specialization.
  TypeSourceInfo *WrittenTy
    = SemaRef.Context.getTemplateSpecializationTypeInfo(
                                                    TemplateName(ClassTemplate),
                                                    PartialSpec->getLocation(),
                                                    InstTemplateArgs,
                                                    CanonType);

  if (PrevDecl) {
    // We've already seen a partial specialization with the same template
    // parameters and template arguments. This can happen, for example, when
    // substituting the outer template arguments ends up causing two
    // class template partial specializations of a member class template
    // to have identical forms, e.g.,
    //
    //   template<typename T, typename U>
    //   struct Outer {
    //     template<typename X, typename Y> struct Inner;
    //     template<typename Y> struct Inner<T, Y>;
    //     template<typename Y> struct Inner<U, Y>;
    //   };
    //
    //   Outer<int, int> outer; // error: the partial specializations of Inner
    //                          // have the same signature.
    SemaRef.Diag(PartialSpec->getLocation(), diag::err_partial_spec_redeclared)
      << WrittenTy->getType();
    SemaRef.Diag(PrevDecl->getLocation(), diag::note_prev_partial_spec_here)
      << SemaRef.Context.getTypeDeclType(PrevDecl);
    return nullptr;
  }


  // Create the class template partial specialization declaration.
  ClassTemplatePartialSpecializationDecl *InstPartialSpec =
      ClassTemplatePartialSpecializationDecl::Create(
          SemaRef.Context, PartialSpec->getTagKind(), Owner,
          PartialSpec->getBeginLoc(), PartialSpec->getLocation(), InstParams,
          ClassTemplate, Converted, InstTemplateArgs, CanonType, nullptr);
  // Substitute the nested name specifier, if any.
  if (SubstQualifier(PartialSpec, InstPartialSpec))
    return nullptr;

  InstPartialSpec->setInstantiatedFromMember(PartialSpec);
  InstPartialSpec->setTypeAsWritten(WrittenTy);

  // Check the completed partial specialization.
  SemaRef.CheckTemplatePartialSpecialization(InstPartialSpec);

  // Add this partial specialization to the set of class template partial
  // specializations.
  ClassTemplate->AddPartialSpecialization(InstPartialSpec,
                                          /*InsertPos=*/nullptr);
  return InstPartialSpec;
}

/// Instantiate the declaration of a variable template partial
/// specialization.
///
/// \param VarTemplate the (instantiated) variable template that is partially
/// specialized by the instantiation of \p PartialSpec.
///
/// \param PartialSpec the (uninstantiated) variable template partial
/// specialization that we are instantiating.
///
/// \returns The instantiated partial specialization, if successful; otherwise,
/// NULL to indicate an error.
VarTemplatePartialSpecializationDecl *
TemplateDeclInstantiator::InstantiateVarTemplatePartialSpecialization(
    VarTemplateDecl *VarTemplate,
    VarTemplatePartialSpecializationDecl *PartialSpec) {
  // Create a local instantiation scope for this variable template partial
  // specialization, which will contain the instantiations of the template
  // parameters.
  LocalInstantiationScope Scope(SemaRef);

  // Substitute into the template parameters of the variable template partial
  // specialization.
  TemplateParameterList *TempParams = PartialSpec->getTemplateParameters();
  TemplateParameterList *InstParams = SubstTemplateParams(TempParams);
  if (!InstParams)
    return nullptr;

  // Substitute into the template arguments of the variable template partial
  // specialization.
  const ASTTemplateArgumentListInfo *TemplArgInfo
    = PartialSpec->getTemplateArgsAsWritten();
  TemplateArgumentListInfo InstTemplateArgs(TemplArgInfo->LAngleLoc,
                                            TemplArgInfo->RAngleLoc);
  if (SemaRef.Subst(TemplArgInfo->getTemplateArgs(),
                    TemplArgInfo->NumTemplateArgs,
                    InstTemplateArgs, TemplateArgs))
    return nullptr;

  // Check that the template argument list is well-formed for this
  // class template.
  SmallVector<TemplateArgument, 4> Converted;
  if (SemaRef.CheckTemplateArgumentList(VarTemplate, PartialSpec->getLocation(),
                                        InstTemplateArgs, false, Converted))
    return nullptr;

  // Check these arguments are valid for a template partial specialization.
  if (SemaRef.CheckTemplatePartialSpecializationArgs(
          PartialSpec->getLocation(), VarTemplate, InstTemplateArgs.size(),
          Converted))
    return nullptr;

  // Figure out where to insert this variable template partial specialization
  // in the member template's set of variable template partial specializations.
  void *InsertPos = nullptr;
  VarTemplateSpecializationDecl *PrevDecl =
      VarTemplate->findPartialSpecialization(Converted, InsertPos);

  // Build the canonical type that describes the converted template
  // arguments of the variable template partial specialization.
  QualType CanonType = SemaRef.Context.getTemplateSpecializationType(
      TemplateName(VarTemplate), Converted);

  // Build the fully-sugared type for this variable template
  // specialization as the user wrote in the specialization
  // itself. This means that we'll pretty-print the type retrieved
  // from the specialization's declaration the way that the user
  // actually wrote the specialization, rather than formatting the
  // name based on the "canonical" representation used to store the
  // template arguments in the specialization.
  TypeSourceInfo *WrittenTy = SemaRef.Context.getTemplateSpecializationTypeInfo(
      TemplateName(VarTemplate), PartialSpec->getLocation(), InstTemplateArgs,
      CanonType);

  if (PrevDecl) {
    // We've already seen a partial specialization with the same template
    // parameters and template arguments. This can happen, for example, when
    // substituting the outer template arguments ends up causing two
    // variable template partial specializations of a member variable template
    // to have identical forms, e.g.,
    //
    //   template<typename T, typename U>
    //   struct Outer {
    //     template<typename X, typename Y> pair<X,Y> p;
    //     template<typename Y> pair<T, Y> p;
    //     template<typename Y> pair<U, Y> p;
    //   };
    //
    //   Outer<int, int> outer; // error: the partial specializations of Inner
    //                          // have the same signature.
    SemaRef.Diag(PartialSpec->getLocation(),
                 diag::err_var_partial_spec_redeclared)
        << WrittenTy->getType();
    SemaRef.Diag(PrevDecl->getLocation(),
                 diag::note_var_prev_partial_spec_here);
    return nullptr;
  }

  // Do substitution on the type of the declaration
  TypeSourceInfo *DI = SemaRef.SubstType(
      PartialSpec->getTypeSourceInfo(), TemplateArgs,
      PartialSpec->getTypeSpecStartLoc(), PartialSpec->getDeclName());
  if (!DI)
    return nullptr;

  if (DI->getType()->isFunctionType()) {
    SemaRef.Diag(PartialSpec->getLocation(),
                 diag::err_variable_instantiates_to_function)
        << PartialSpec->isStaticDataMember() << DI->getType();
    return nullptr;
  }

  // Create the variable template partial specialization declaration.
  VarTemplatePartialSpecializationDecl *InstPartialSpec =
      VarTemplatePartialSpecializationDecl::Create(
          SemaRef.Context, Owner, PartialSpec->getInnerLocStart(),
          PartialSpec->getLocation(), InstParams, VarTemplate, DI->getType(),
          DI, PartialSpec->getStorageClass(), Converted, InstTemplateArgs);

  // Substitute the nested name specifier, if any.
  if (SubstQualifier(PartialSpec, InstPartialSpec))
    return nullptr;

  InstPartialSpec->setInstantiatedFromMember(PartialSpec);
  InstPartialSpec->setTypeAsWritten(WrittenTy);

  // Check the completed partial specialization.
  SemaRef.CheckTemplatePartialSpecialization(InstPartialSpec);

  // Add this partial specialization to the set of variable template partial
  // specializations. The instantiation of the initializer is not necessary.
  VarTemplate->AddPartialSpecialization(InstPartialSpec, /*InsertPos=*/nullptr);

  SemaRef.BuildVariableInstantiation(InstPartialSpec, PartialSpec, TemplateArgs,
                                     LateAttrs, Owner, StartingScope);

  return InstPartialSpec;
}

TypeSourceInfo*
TemplateDeclInstantiator::SubstFunctionType(FunctionDecl *D,
                              SmallVectorImpl<ParmVarDecl *> &Params) {
  TypeSourceInfo *OldTInfo = D->getTypeSourceInfo();
  assert(OldTInfo && "substituting function without type source info");
  assert(Params.empty() && "parameter vector is non-empty at start");

  CXXRecordDecl *ThisContext = nullptr;
  Qualifiers ThisTypeQuals;
  if (CXXMethodDecl *Method = dyn_cast<CXXMethodDecl>(D)) {
    ThisContext = cast<CXXRecordDecl>(Owner);
    ThisTypeQuals = Method->getMethodQualifiers();
  }

  TypeSourceInfo *NewTInfo
    = SemaRef.SubstFunctionDeclType(OldTInfo, TemplateArgs,
                                    D->getTypeSpecStartLoc(),
                                    D->getDeclName(),
                                    ThisContext, ThisTypeQuals);
  if (!NewTInfo)
    return nullptr;

  TypeLoc OldTL = OldTInfo->getTypeLoc().IgnoreParens();
  if (FunctionProtoTypeLoc OldProtoLoc = OldTL.getAs<FunctionProtoTypeLoc>()) {
    if (NewTInfo != OldTInfo) {
      // Get parameters from the new type info.
      TypeLoc NewTL = NewTInfo->getTypeLoc().IgnoreParens();
      FunctionProtoTypeLoc NewProtoLoc = NewTL.castAs<FunctionProtoTypeLoc>();
      unsigned NewIdx = 0;
      for (unsigned OldIdx = 0, NumOldParams = OldProtoLoc.getNumParams();
           OldIdx != NumOldParams; ++OldIdx) {
        ParmVarDecl *OldParam = OldProtoLoc.getParam(OldIdx);
        LocalInstantiationScope *Scope = SemaRef.CurrentInstantiationScope;

        Optional<unsigned> NumArgumentsInExpansion;
        if (OldParam->isParameterPack())
          NumArgumentsInExpansion =
              SemaRef.getNumArgumentsInExpansion(OldParam->getType(),
                                                 TemplateArgs);
        if (!NumArgumentsInExpansion) {
          // Simple case: normal parameter, or a parameter pack that's
          // instantiated to a (still-dependent) parameter pack.
          ParmVarDecl *NewParam = NewProtoLoc.getParam(NewIdx++);
          Params.push_back(NewParam);
          Scope->InstantiatedLocal(OldParam, NewParam);
        } else {
          // Parameter pack expansion: make the instantiation an argument pack.
          Scope->MakeInstantiatedLocalArgPack(OldParam);
          for (unsigned I = 0; I != *NumArgumentsInExpansion; ++I) {
            ParmVarDecl *NewParam = NewProtoLoc.getParam(NewIdx++);
            Params.push_back(NewParam);
            Scope->InstantiatedLocalPackArg(OldParam, NewParam);
          }
        }
      }
    } else {
      // The function type itself was not dependent and therefore no
      // substitution occurred. However, we still need to instantiate
      // the function parameters themselves.
      const FunctionProtoType *OldProto =
          cast<FunctionProtoType>(OldProtoLoc.getType());
      for (unsigned i = 0, i_end = OldProtoLoc.getNumParams(); i != i_end;
           ++i) {
        ParmVarDecl *OldParam = OldProtoLoc.getParam(i);
        if (!OldParam) {
          Params.push_back(SemaRef.BuildParmVarDeclForTypedef(
              D, D->getLocation(), OldProto->getParamType(i)));
          continue;
        }

        ParmVarDecl *Parm =
            cast_or_null<ParmVarDecl>(VisitParmVarDecl(OldParam));
        if (!Parm)
          return nullptr;
        Params.push_back(Parm);
      }
    }
  } else {
    // If the type of this function, after ignoring parentheses, is not
    // *directly* a function type, then we're instantiating a function that
    // was declared via a typedef or with attributes, e.g.,
    //
    //   typedef int functype(int, int);
    //   functype func;
    //   int __cdecl meth(int, int);
    //
    // In this case, we'll just go instantiate the ParmVarDecls that we
    // synthesized in the method declaration.
    SmallVector<QualType, 4> ParamTypes;
    Sema::ExtParameterInfoBuilder ExtParamInfos;
    if (SemaRef.SubstParmTypes(D->getLocation(), D->parameters(), nullptr,
                               TemplateArgs, ParamTypes, &Params,
                               ExtParamInfos))
      return nullptr;
  }

  return NewTInfo;
}

/// Introduce the instantiated function parameters into the local
/// instantiation scope, and set the parameter names to those used
/// in the template.
static bool addInstantiatedParametersToScope(Sema &S, FunctionDecl *Function,
                                             const FunctionDecl *PatternDecl,
                                             LocalInstantiationScope &Scope,
                           const MultiLevelTemplateArgumentList &TemplateArgs) {
  unsigned FParamIdx = 0;
  for (unsigned I = 0, N = PatternDecl->getNumParams(); I != N; ++I) {
    const ParmVarDecl *PatternParam = PatternDecl->getParamDecl(I);
    if (!PatternParam->isParameterPack()) {
      // Simple case: not a parameter pack.
      assert(FParamIdx < Function->getNumParams());
      ParmVarDecl *FunctionParam = Function->getParamDecl(FParamIdx);
      FunctionParam->setDeclName(PatternParam->getDeclName());
      // If the parameter's type is not dependent, update it to match the type
      // in the pattern. They can differ in top-level cv-qualifiers, and we want
      // the pattern's type here. If the type is dependent, they can't differ,
      // per core issue 1668. Substitute into the type from the pattern, in case
      // it's instantiation-dependent.
      // FIXME: Updating the type to work around this is at best fragile.
      if (!PatternDecl->getType()->isDependentType()) {
        QualType T = S.SubstType(PatternParam->getType(), TemplateArgs,
                                 FunctionParam->getLocation(),
                                 FunctionParam->getDeclName());
        if (T.isNull())
          return true;
        FunctionParam->setType(T);
      }

      Scope.InstantiatedLocal(PatternParam, FunctionParam);
      ++FParamIdx;
      continue;
    }

    // Expand the parameter pack.
    Scope.MakeInstantiatedLocalArgPack(PatternParam);
    Optional<unsigned> NumArgumentsInExpansion
      = S.getNumArgumentsInExpansion(PatternParam->getType(), TemplateArgs);
    if (NumArgumentsInExpansion) {
      QualType PatternType =
          PatternParam->getType()->castAs<PackExpansionType>()->getPattern();
      for (unsigned Arg = 0; Arg < *NumArgumentsInExpansion; ++Arg) {
        ParmVarDecl *FunctionParam = Function->getParamDecl(FParamIdx);
        FunctionParam->setDeclName(PatternParam->getDeclName());
        if (!PatternDecl->getType()->isDependentType()) {
          Sema::ArgumentPackSubstitutionIndexRAII SubstIndex(S, Arg);
          QualType T = S.SubstType(PatternType, TemplateArgs,
                                   FunctionParam->getLocation(),
                                   FunctionParam->getDeclName());
          if (T.isNull())
            return true;
          FunctionParam->setType(T);
        }

        Scope.InstantiatedLocalPackArg(PatternParam, FunctionParam);
        ++FParamIdx;
      }
    }
  }

  return false;
}

void Sema::InstantiateExceptionSpec(SourceLocation PointOfInstantiation,
                                    FunctionDecl *Decl) {
  const FunctionProtoType *Proto = Decl->getType()->castAs<FunctionProtoType>();
  if (Proto->getExceptionSpecType() != EST_Uninstantiated)
    return;

  InstantiatingTemplate Inst(*this, PointOfInstantiation, Decl,
                             InstantiatingTemplate::ExceptionSpecification());
  if (Inst.isInvalid()) {
    // We hit the instantiation depth limit. Clear the exception specification
    // so that our callers don't have to cope with EST_Uninstantiated.
    UpdateExceptionSpec(Decl, EST_None);
    return;
  }
  if (Inst.isAlreadyInstantiating()) {
    // This exception specification indirectly depends on itself. Reject.
    // FIXME: Corresponding rule in the standard?
    Diag(PointOfInstantiation, diag::err_exception_spec_cycle) << Decl;
    UpdateExceptionSpec(Decl, EST_None);
    return;
  }

  // Enter the scope of this instantiation. We don't use
  // PushDeclContext because we don't have a scope.
  Sema::ContextRAII savedContext(*this, Decl);
  LocalInstantiationScope Scope(*this);

  MultiLevelTemplateArgumentList TemplateArgs =
    getTemplateInstantiationArgs(Decl, nullptr, /*RelativeToPrimary*/true);

  FunctionDecl *Template = Proto->getExceptionSpecTemplate();
  if (addInstantiatedParametersToScope(*this, Decl, Template, Scope,
                                       TemplateArgs)) {
    UpdateExceptionSpec(Decl, EST_None);
    return;
  }

  SubstExceptionSpec(Decl, Template->getType()->castAs<FunctionProtoType>(),
                     TemplateArgs);
}

/// Initializes the common fields of an instantiation function
/// declaration (New) from the corresponding fields of its template (Tmpl).
///
/// \returns true if there was an error
bool
TemplateDeclInstantiator::InitFunctionInstantiation(FunctionDecl *New,
                                                    FunctionDecl *Tmpl) {
  if (Tmpl->isDeleted())
    New->setDeletedAsWritten();

  New->setImplicit(Tmpl->isImplicit());

  // Forward the mangling number from the template to the instantiated decl.
  SemaRef.Context.setManglingNumber(New,
                                    SemaRef.Context.getManglingNumber(Tmpl));

  // If we are performing substituting explicitly-specified template arguments
  // or deduced template arguments into a function template and we reach this
  // point, we are now past the point where SFINAE applies and have committed
  // to keeping the new function template specialization. We therefore
  // convert the active template instantiation for the function template
  // into a template instantiation for this specific function template
  // specialization, which is not a SFINAE context, so that we diagnose any
  // further errors in the declaration itself.
  typedef Sema::CodeSynthesisContext ActiveInstType;
  ActiveInstType &ActiveInst = SemaRef.CodeSynthesisContexts.back();
  if (ActiveInst.Kind == ActiveInstType::ExplicitTemplateArgumentSubstitution ||
      ActiveInst.Kind == ActiveInstType::DeducedTemplateArgumentSubstitution) {
    if (FunctionTemplateDecl *FunTmpl
          = dyn_cast<FunctionTemplateDecl>(ActiveInst.Entity)) {
      assert(FunTmpl->getTemplatedDecl() == Tmpl &&
             "Deduction from the wrong function template?");
      (void) FunTmpl;
      atTemplateEnd(SemaRef.TemplateInstCallbacks, SemaRef, ActiveInst);
      ActiveInst.Kind = ActiveInstType::TemplateInstantiation;
      ActiveInst.Entity = New;
      atTemplateBegin(SemaRef.TemplateInstCallbacks, SemaRef, ActiveInst);
    }
  }

  const FunctionProtoType *Proto = Tmpl->getType()->getAs<FunctionProtoType>();
  assert(Proto && "Function template without prototype?");

  if (Proto->hasExceptionSpec() || Proto->getNoReturnAttr()) {
    FunctionProtoType::ExtProtoInfo EPI = Proto->getExtProtoInfo();

    // DR1330: In C++11, defer instantiation of a non-trivial
    // exception specification.
    // DR1484: Local classes and their members are instantiated along with the
    // containing function.
    if (SemaRef.getLangOpts().CPlusPlus11 &&
        EPI.ExceptionSpec.Type != EST_None &&
        EPI.ExceptionSpec.Type != EST_DynamicNone &&
        EPI.ExceptionSpec.Type != EST_BasicNoexcept &&
        !Tmpl->isLexicallyWithinFunctionOrMethod()) {
      FunctionDecl *ExceptionSpecTemplate = Tmpl;
      if (EPI.ExceptionSpec.Type == EST_Uninstantiated)
        ExceptionSpecTemplate = EPI.ExceptionSpec.SourceTemplate;
      ExceptionSpecificationType NewEST = EST_Uninstantiated;
      if (EPI.ExceptionSpec.Type == EST_Unevaluated)
        NewEST = EST_Unevaluated;

      // Mark the function has having an uninstantiated exception specification.
      const FunctionProtoType *NewProto
        = New->getType()->getAs<FunctionProtoType>();
      assert(NewProto && "Template instantiation without function prototype?");
      EPI = NewProto->getExtProtoInfo();
      EPI.ExceptionSpec.Type = NewEST;
      EPI.ExceptionSpec.SourceDecl = New;
      EPI.ExceptionSpec.SourceTemplate = ExceptionSpecTemplate;
      New->setType(SemaRef.Context.getFunctionType(
          NewProto->getReturnType(), NewProto->getParamTypes(), EPI));
    } else {
      Sema::ContextRAII SwitchContext(SemaRef, New);
      SemaRef.SubstExceptionSpec(New, Proto, TemplateArgs);
    }
  }

  // Get the definition. Leaves the variable unchanged if undefined.
  const FunctionDecl *Definition = Tmpl;
  Tmpl->isDefined(Definition);

  SemaRef.InstantiateAttrs(TemplateArgs, Definition, New,
                           LateAttrs, StartingScope);

  return false;
}

/// Initializes common fields of an instantiated method
/// declaration (New) from the corresponding fields of its template
/// (Tmpl).
///
/// \returns true if there was an error
bool
TemplateDeclInstantiator::InitMethodInstantiation(CXXMethodDecl *New,
                                                  CXXMethodDecl *Tmpl) {
  if (InitFunctionInstantiation(New, Tmpl))
    return true;

  if (isa<CXXDestructorDecl>(New) && SemaRef.getLangOpts().CPlusPlus11)
    SemaRef.AdjustDestructorExceptionSpec(cast<CXXDestructorDecl>(New));

  New->setAccess(Tmpl->getAccess());
  if (Tmpl->isVirtualAsWritten())
    New->setVirtualAsWritten(true);

  // FIXME: New needs a pointer to Tmpl
  return false;
}

/// Instantiate (or find existing instantiation of) a function template with a
/// given set of template arguments.
///
/// Usually this should not be used, and template argument deduction should be
/// used in its place.
FunctionDecl *
Sema::InstantiateFunctionDeclaration(FunctionTemplateDecl *FTD,
                                     const TemplateArgumentList *Args,
                                     SourceLocation Loc) {
  FunctionDecl *FD = FTD->getTemplatedDecl();

  sema::TemplateDeductionInfo Info(Loc);
  InstantiatingTemplate Inst(
      *this, Loc, FTD, Args->asArray(),
      CodeSynthesisContext::ExplicitTemplateArgumentSubstitution, Info);
  if (Inst.isInvalid())
    return nullptr;

  ContextRAII SavedContext(*this, FD);
  MultiLevelTemplateArgumentList MArgs(*Args);

  return cast_or_null<FunctionDecl>(SubstDecl(FD, FD->getParent(), MArgs));
}

/// In the MS ABI, we need to instantiate default arguments of dllexported
/// default constructors along with the constructor definition. This allows IR
/// gen to emit a constructor closure which calls the default constructor with
/// its default arguments.
static void InstantiateDefaultCtorDefaultArgs(Sema &S,
                                              CXXConstructorDecl *Ctor) {
  assert(S.Context.getTargetInfo().getCXXABI().isMicrosoft() &&
         Ctor->isDefaultConstructor());
  unsigned NumParams = Ctor->getNumParams();
  if (NumParams == 0)
    return;
  DLLExportAttr *Attr = Ctor->getAttr<DLLExportAttr>();
  if (!Attr)
    return;
  for (unsigned I = 0; I != NumParams; ++I) {
    (void)S.CheckCXXDefaultArgExpr(Attr->getLocation(), Ctor,
                                   Ctor->getParamDecl(I));
    S.DiscardCleanupsInEvaluationContext();
  }
}

/// Instantiate the definition of the given function from its
/// template.
///
/// \param PointOfInstantiation the point at which the instantiation was
/// required. Note that this is not precisely a "point of instantiation"
/// for the function, but it's close.
///
/// \param Function the already-instantiated declaration of a
/// function template specialization or member function of a class template
/// specialization.
///
/// \param Recursive if true, recursively instantiates any functions that
/// are required by this instantiation.
///
/// \param DefinitionRequired if true, then we are performing an explicit
/// instantiation where the body of the function is required. Complain if
/// there is no such body.
void Sema::InstantiateFunctionDefinition(SourceLocation PointOfInstantiation,
                                         FunctionDecl *Function,
                                         bool Recursive,
                                         bool DefinitionRequired,
                                         bool AtEndOfTU) {
  if (Function->isInvalidDecl() || Function->isDefined() ||
      isa<CXXDeductionGuideDecl>(Function))
    return;

  // Never instantiate an explicit specialization except if it is a class scope
<<<<<<< HEAD
  // explicit specialization. We also do this during JIT.
  TemplateSpecializationKind TSK = Function->getTemplateSpecializationKind();
  if (TSK == TSK_ExplicitSpecialization &&
      !Function->getClassScopeSpecializationPattern() && !LangOpts.isInJIT())
=======
  // explicit specialization.
  TemplateSpecializationKind TSK =
      Function->getTemplateSpecializationKindForInstantiation();
  if (TSK == TSK_ExplicitSpecialization)
>>>>>>> 1c4b5a8d
    return;

  // Find the function body that we'll be substituting.
  const FunctionDecl *PatternDecl = Function->getTemplateInstantiationPattern();
  assert(PatternDecl && "instantiating a non-template");

  const FunctionDecl *PatternDef = PatternDecl->getDefinition();
  Stmt *Pattern = nullptr;
  if (PatternDef) {
    Pattern = PatternDef->getBody(PatternDef);
    PatternDecl = PatternDef;
    if (PatternDef->willHaveBody())
      PatternDef = nullptr;
  }

  // FIXME: We need to track the instantiation stack in order to know which
  // definitions should be visible within this instantiation.
  if (DiagnoseUninstantiableTemplate(PointOfInstantiation, Function,
                                Function->getInstantiatedFromMemberFunction(),
                                     PatternDecl, PatternDef, TSK,
                                     /*Complain*/DefinitionRequired)) {
    if (DefinitionRequired)
      Function->setInvalidDecl();
    else if (TSK == TSK_ExplicitInstantiationDefinition) {
      // Try again at the end of the translation unit (at which point a
      // definition will be required).
      assert(!Recursive);
      Function->setInstantiationIsPending(true);
      PendingInstantiations.push_back(
        std::make_pair(Function, PointOfInstantiation));
    } else if (TSK == TSK_ImplicitInstantiation) {
      if (AtEndOfTU && !getDiagnostics().hasErrorOccurred() &&
          !getSourceManager().isInSystemHeader(PatternDecl->getBeginLoc())) {
        Diag(PointOfInstantiation, diag::warn_func_template_missing)
          << Function;
        Diag(PatternDecl->getLocation(), diag::note_forward_template_decl);
        if (getLangOpts().CPlusPlus11)
          Diag(PointOfInstantiation, diag::note_inst_declaration_hint)
            << Function;
      }
    }

    return;
  }

  // Postpone late parsed template instantiations.
  if (PatternDecl->isLateTemplateParsed() &&
      !LateTemplateParser) {
    Function->setInstantiationIsPending(true);
    LateParsedInstantiations.push_back(
        std::make_pair(Function, PointOfInstantiation));
    return;
  }

  llvm::TimeTraceScope TimeScope("InstantiateFunction", [&]() {
    std::string Name;
    llvm::raw_string_ostream OS(Name);
    Function->getNameForDiagnostic(OS, getPrintingPolicy(),
                                   /*Qualified=*/true);
    return Name;
  });

  // If we're performing recursive template instantiation, create our own
  // queue of pending implicit instantiations that we will instantiate later,
  // while we're still within our own instantiation context.
  // This has to happen before LateTemplateParser below is called, so that
  // it marks vtables used in late parsed templates as used.
  GlobalEagerInstantiationScope GlobalInstantiations(*this,
                                                     /*Enabled=*/Recursive);
  LocalEagerInstantiationScope LocalInstantiations(*this);

  // Call the LateTemplateParser callback if there is a need to late parse
  // a templated function definition.
  if (!Pattern && PatternDecl->isLateTemplateParsed() &&
      LateTemplateParser) {
    // FIXME: Optimize to allow individual templates to be deserialized.
    if (PatternDecl->isFromASTFile())
      ExternalSource->ReadLateParsedTemplates(LateParsedTemplateMap);

    auto LPTIter = LateParsedTemplateMap.find(PatternDecl);
    assert(LPTIter != LateParsedTemplateMap.end() &&
           "missing LateParsedTemplate");
    LateTemplateParser(OpaqueParser, *LPTIter->second);
    Pattern = PatternDecl->getBody(PatternDecl);
  }

  // Note, we should never try to instantiate a deleted function template.
  assert((Pattern || PatternDecl->isDefaulted() ||
          PatternDecl->hasSkippedBody()) &&
         "unexpected kind of function template definition");

  // C++1y [temp.explicit]p10:
  //   Except for inline functions, declarations with types deduced from their
  //   initializer or return value, and class template specializations, other
  //   explicit instantiation declarations have the effect of suppressing the
  //   implicit instantiation of the entity to which they refer.
  if (TSK == TSK_ExplicitInstantiationDeclaration &&
      !PatternDecl->isInlined() &&
      !PatternDecl->getReturnType()->getContainedAutoType())
    return;

  if (PatternDecl->isInlined()) {
    // Function, and all later redeclarations of it (from imported modules,
    // for instance), are now implicitly inline.
    for (auto *D = Function->getMostRecentDecl(); /**/;
         D = D->getPreviousDecl()) {
      D->setImplicitlyInline();
      if (D == Function)
        break;
    }
  }

  InstantiatingTemplate Inst(*this, PointOfInstantiation, Function);
  if (Inst.isInvalid() || Inst.isAlreadyInstantiating())
    return;
  PrettyDeclStackTraceEntry CrashInfo(Context, Function, SourceLocation(),
                                      "instantiating function definition");

  // The instantiation is visible here, even if it was first declared in an
  // unimported module.
  Function->setVisibleDespiteOwningModule();

  // Copy the inner loc start from the pattern.
  Function->setInnerLocStart(PatternDecl->getInnerLocStart());

  EnterExpressionEvaluationContext EvalContext(
      *this, Sema::ExpressionEvaluationContext::PotentiallyEvaluated);

  // Introduce a new scope where local variable instantiations will be
  // recorded, unless we're actually a member function within a local
  // class, in which case we need to merge our results with the parent
  // scope (of the enclosing function).
  bool MergeWithParentScope = false;
  if (CXXRecordDecl *Rec = dyn_cast<CXXRecordDecl>(Function->getDeclContext()))
    MergeWithParentScope = Rec->isLocalClass();

  LocalInstantiationScope Scope(*this, MergeWithParentScope);

  if (PatternDecl->isDefaulted())
    SetDeclDefaulted(Function, PatternDecl->getLocation());
  else {
    MultiLevelTemplateArgumentList TemplateArgs =
      getTemplateInstantiationArgs(Function, nullptr, false, PatternDecl);

    // Substitute into the qualifier; we can get a substitution failure here
    // through evil use of alias templates.
    // FIXME: Is CurContext correct for this? Should we go to the (instantiation
    // of the) lexical context of the pattern?
    SubstQualifier(*this, PatternDecl, Function, TemplateArgs);

    ActOnStartOfFunctionDef(nullptr, Function);

    // Enter the scope of this instantiation. We don't use
    // PushDeclContext because we don't have a scope.
    Sema::ContextRAII savedContext(*this, Function);

    if (addInstantiatedParametersToScope(*this, Function, PatternDecl, Scope,
                                         TemplateArgs))
      return;

    StmtResult Body;
    if (getLangOpts().isJITEnabled() && PatternDecl->hasAttr<JITFuncAttr>()) {
      assert(Function->hasAttr<JITFuncInstantiationAttr>() &&
             "No instantiation id for a template we should skip for JIT!");
      ActOnSkippedFunctionBody(Function);
      Body = nullptr;
    } else if (PatternDecl->hasSkippedBody()) {
      ActOnSkippedFunctionBody(Function);
      Body = nullptr;
    } else {
      if (CXXConstructorDecl *Ctor = dyn_cast<CXXConstructorDecl>(Function)) {
        // If this is a constructor, instantiate the member initializers.
        InstantiateMemInitializers(Ctor, cast<CXXConstructorDecl>(PatternDecl),
                                   TemplateArgs);

        // If this is an MS ABI dllexport default constructor, instantiate any
        // default arguments.
        if (Context.getTargetInfo().getCXXABI().isMicrosoft() &&
            Ctor->isDefaultConstructor()) {
          InstantiateDefaultCtorDefaultArgs(*this, Ctor);
        }
      }

      // Instantiate the function body.
      Body = SubstStmt(Pattern, TemplateArgs);

      if (Body.isInvalid())
        Function->setInvalidDecl();
    }
    // FIXME: finishing the function body while in an expression evaluation
    // context seems wrong. Investigate more.
    ActOnFinishFunctionBody(Function, Body.get(), /*IsInstantiation=*/true);

    PerformDependentDiagnostics(PatternDecl, TemplateArgs);

    if (auto *Listener = getASTMutationListener())
      Listener->FunctionDefinitionInstantiated(Function);

    savedContext.pop();
  }

  DeclGroupRef DG(Function);
  Consumer.HandleTopLevelDecl(DG);

  // This class may have local implicit instantiations that need to be
  // instantiation within this scope.
  LocalInstantiations.perform();
  Scope.Exit();
  GlobalInstantiations.perform();
}

VarTemplateSpecializationDecl *Sema::BuildVarTemplateInstantiation(
    VarTemplateDecl *VarTemplate, VarDecl *FromVar,
    const TemplateArgumentList &TemplateArgList,
    const TemplateArgumentListInfo &TemplateArgsInfo,
    SmallVectorImpl<TemplateArgument> &Converted,
    SourceLocation PointOfInstantiation, void *InsertPos,
    LateInstantiatedAttrVec *LateAttrs,
    LocalInstantiationScope *StartingScope) {
  if (FromVar->isInvalidDecl())
    return nullptr;

  InstantiatingTemplate Inst(*this, PointOfInstantiation, FromVar);
  if (Inst.isInvalid())
    return nullptr;

  MultiLevelTemplateArgumentList TemplateArgLists;
  TemplateArgLists.addOuterTemplateArguments(&TemplateArgList);

  // Instantiate the first declaration of the variable template: for a partial
  // specialization of a static data member template, the first declaration may
  // or may not be the declaration in the class; if it's in the class, we want
  // to instantiate a member in the class (a declaration), and if it's outside,
  // we want to instantiate a definition.
  //
  // If we're instantiating an explicitly-specialized member template or member
  // partial specialization, don't do this. The member specialization completely
  // replaces the original declaration in this case.
  bool IsMemberSpec = false;
  if (VarTemplatePartialSpecializationDecl *PartialSpec =
          dyn_cast<VarTemplatePartialSpecializationDecl>(FromVar))
    IsMemberSpec = PartialSpec->isMemberSpecialization();
  else if (VarTemplateDecl *FromTemplate = FromVar->getDescribedVarTemplate())
    IsMemberSpec = FromTemplate->isMemberSpecialization();
  if (!IsMemberSpec)
    FromVar = FromVar->getFirstDecl();

  MultiLevelTemplateArgumentList MultiLevelList(TemplateArgList);
  TemplateDeclInstantiator Instantiator(*this, FromVar->getDeclContext(),
                                        MultiLevelList);

  // TODO: Set LateAttrs and StartingScope ...

  return cast_or_null<VarTemplateSpecializationDecl>(
      Instantiator.VisitVarTemplateSpecializationDecl(
          VarTemplate, FromVar, InsertPos, TemplateArgsInfo, Converted));
}

/// Instantiates a variable template specialization by completing it
/// with appropriate type information and initializer.
VarTemplateSpecializationDecl *Sema::CompleteVarTemplateSpecializationDecl(
    VarTemplateSpecializationDecl *VarSpec, VarDecl *PatternDecl,
    const MultiLevelTemplateArgumentList &TemplateArgs) {
  assert(PatternDecl->isThisDeclarationADefinition() &&
         "don't have a definition to instantiate from");

  // Do substitution on the type of the declaration
  TypeSourceInfo *DI =
      SubstType(PatternDecl->getTypeSourceInfo(), TemplateArgs,
                PatternDecl->getTypeSpecStartLoc(), PatternDecl->getDeclName());
  if (!DI)
    return nullptr;

  // Update the type of this variable template specialization.
  VarSpec->setType(DI->getType());

  // Convert the declaration into a definition now.
  VarSpec->setCompleteDefinition();

  // Instantiate the initializer.
  InstantiateVariableInitializer(VarSpec, PatternDecl, TemplateArgs);

  return VarSpec;
}

/// BuildVariableInstantiation - Used after a new variable has been created.
/// Sets basic variable data and decides whether to postpone the
/// variable instantiation.
void Sema::BuildVariableInstantiation(
    VarDecl *NewVar, VarDecl *OldVar,
    const MultiLevelTemplateArgumentList &TemplateArgs,
    LateInstantiatedAttrVec *LateAttrs, DeclContext *Owner,
    LocalInstantiationScope *StartingScope,
    bool InstantiatingVarTemplate,
    VarTemplateSpecializationDecl *PrevDeclForVarTemplateSpecialization) {
  // Instantiating a partial specialization to produce a partial
  // specialization.
  bool InstantiatingVarTemplatePartialSpec =
      isa<VarTemplatePartialSpecializationDecl>(OldVar) &&
      isa<VarTemplatePartialSpecializationDecl>(NewVar);
  // Instantiating from a variable template (or partial specialization) to
  // produce a variable template specialization.
  bool InstantiatingSpecFromTemplate =
      isa<VarTemplateSpecializationDecl>(NewVar) &&
      (OldVar->getDescribedVarTemplate() ||
       isa<VarTemplatePartialSpecializationDecl>(OldVar));

  // If we are instantiating a local extern declaration, the
  // instantiation belongs lexically to the containing function.
  // If we are instantiating a static data member defined
  // out-of-line, the instantiation will have the same lexical
  // context (which will be a namespace scope) as the template.
  if (OldVar->isLocalExternDecl()) {
    NewVar->setLocalExternDecl();
    NewVar->setLexicalDeclContext(Owner);
  } else if (OldVar->isOutOfLine())
    NewVar->setLexicalDeclContext(OldVar->getLexicalDeclContext());
  NewVar->setTSCSpec(OldVar->getTSCSpec());
  NewVar->setInitStyle(OldVar->getInitStyle());
  NewVar->setCXXForRangeDecl(OldVar->isCXXForRangeDecl());
  NewVar->setObjCForDecl(OldVar->isObjCForDecl());
  NewVar->setConstexpr(OldVar->isConstexpr());
  NewVar->setInitCapture(OldVar->isInitCapture());
  NewVar->setPreviousDeclInSameBlockScope(
      OldVar->isPreviousDeclInSameBlockScope());
  NewVar->setAccess(OldVar->getAccess());

  if (!OldVar->isStaticDataMember()) {
    if (OldVar->isUsed(false))
      NewVar->setIsUsed();
    NewVar->setReferenced(OldVar->isReferenced());
  }

  InstantiateAttrs(TemplateArgs, OldVar, NewVar, LateAttrs, StartingScope);

  LookupResult Previous(
      *this, NewVar->getDeclName(), NewVar->getLocation(),
      NewVar->isLocalExternDecl() ? Sema::LookupRedeclarationWithLinkage
                                  : Sema::LookupOrdinaryName,
      NewVar->isLocalExternDecl() ? Sema::ForExternalRedeclaration
                                  : forRedeclarationInCurContext());

  if (NewVar->isLocalExternDecl() && OldVar->getPreviousDecl() &&
      (!OldVar->getPreviousDecl()->getDeclContext()->isDependentContext() ||
       OldVar->getPreviousDecl()->getDeclContext()==OldVar->getDeclContext())) {
    // We have a previous declaration. Use that one, so we merge with the
    // right type.
    if (NamedDecl *NewPrev = FindInstantiatedDecl(
            NewVar->getLocation(), OldVar->getPreviousDecl(), TemplateArgs))
      Previous.addDecl(NewPrev);
  } else if (!isa<VarTemplateSpecializationDecl>(NewVar) &&
             OldVar->hasLinkage()) {
    LookupQualifiedName(Previous, NewVar->getDeclContext(), false);
  } else if (PrevDeclForVarTemplateSpecialization) {
    Previous.addDecl(PrevDeclForVarTemplateSpecialization);
  }
  CheckVariableDeclaration(NewVar, Previous);

  if (!InstantiatingVarTemplate) {
    NewVar->getLexicalDeclContext()->addHiddenDecl(NewVar);
    if (!NewVar->isLocalExternDecl() || !NewVar->getPreviousDecl())
      NewVar->getDeclContext()->makeDeclVisibleInContext(NewVar);
  }

  if (!OldVar->isOutOfLine()) {
    if (NewVar->getDeclContext()->isFunctionOrMethod())
      CurrentInstantiationScope->InstantiatedLocal(OldVar, NewVar);
  }

  // Link instantiations of static data members back to the template from
  // which they were instantiated.
  //
  // Don't do this when instantiating a template (we link the template itself
  // back in that case) nor when instantiating a static data member template
  // (that's not a member specialization).
  if (NewVar->isStaticDataMember() && !InstantiatingVarTemplate &&
      !InstantiatingSpecFromTemplate)
    NewVar->setInstantiationOfStaticDataMember(OldVar,
                                               TSK_ImplicitInstantiation);

  // If the pattern is an (in-class) explicit specialization, then the result
  // is also an explicit specialization.
  if (VarTemplateSpecializationDecl *OldVTSD =
          dyn_cast<VarTemplateSpecializationDecl>(OldVar)) {
    if (OldVTSD->getSpecializationKind() == TSK_ExplicitSpecialization &&
        !isa<VarTemplatePartialSpecializationDecl>(OldVTSD))
      cast<VarTemplateSpecializationDecl>(NewVar)->setSpecializationKind(
          TSK_ExplicitSpecialization);
  }

  // Forward the mangling number from the template to the instantiated decl.
  Context.setManglingNumber(NewVar, Context.getManglingNumber(OldVar));
  Context.setStaticLocalNumber(NewVar, Context.getStaticLocalNumber(OldVar));

  // Figure out whether to eagerly instantiate the initializer.
  if (InstantiatingVarTemplate || InstantiatingVarTemplatePartialSpec) {
    // We're producing a template. Don't instantiate the initializer yet.
  } else if (NewVar->getType()->isUndeducedType()) {
    // We need the type to complete the declaration of the variable.
    InstantiateVariableInitializer(NewVar, OldVar, TemplateArgs);
  } else if (InstantiatingSpecFromTemplate ||
             (OldVar->isInline() && OldVar->isThisDeclarationADefinition() &&
              !NewVar->isThisDeclarationADefinition())) {
    // Delay instantiation of the initializer for variable template
    // specializations or inline static data members until a definition of the
    // variable is needed.
  } else {
    InstantiateVariableInitializer(NewVar, OldVar, TemplateArgs);
  }

  // Diagnose unused local variables with dependent types, where the diagnostic
  // will have been deferred.
  if (!NewVar->isInvalidDecl() &&
      NewVar->getDeclContext()->isFunctionOrMethod() &&
      OldVar->getType()->isDependentType())
    DiagnoseUnusedDecl(NewVar);
}

/// Instantiate the initializer of a variable.
void Sema::InstantiateVariableInitializer(
    VarDecl *Var, VarDecl *OldVar,
    const MultiLevelTemplateArgumentList &TemplateArgs) {
  if (ASTMutationListener *L = getASTContext().getASTMutationListener())
    L->VariableDefinitionInstantiated(Var);

  // We propagate the 'inline' flag with the initializer, because it
  // would otherwise imply that the variable is a definition for a
  // non-static data member.
  if (OldVar->isInlineSpecified())
    Var->setInlineSpecified();
  else if (OldVar->isInline())
    Var->setImplicitlyInline();

  if (OldVar->getInit()) {
    EnterExpressionEvaluationContext Evaluated(
        *this, Sema::ExpressionEvaluationContext::PotentiallyEvaluated, Var);

    // Instantiate the initializer.
    ExprResult Init;

    {
      ContextRAII SwitchContext(*this, Var->getDeclContext());
      Init = SubstInitializer(OldVar->getInit(), TemplateArgs,
                              OldVar->getInitStyle() == VarDecl::CallInit);
    }

    if (!Init.isInvalid()) {
      Expr *InitExpr = Init.get();

      if (Var->hasAttr<DLLImportAttr>() &&
          (!InitExpr ||
           !InitExpr->isConstantInitializer(getASTContext(), false))) {
        // Do not dynamically initialize dllimport variables.
      } else if (InitExpr) {
        bool DirectInit = OldVar->isDirectInit();
        AddInitializerToDecl(Var, InitExpr, DirectInit);
      } else
        ActOnUninitializedDecl(Var);
    } else {
      // FIXME: Not too happy about invalidating the declaration
      // because of a bogus initializer.
      Var->setInvalidDecl();
    }
  } else {
    // `inline` variables are a definition and declaration all in one; we won't
    // pick up an initializer from anywhere else.
    if (Var->isStaticDataMember() && !Var->isInline()) {
      if (!Var->isOutOfLine())
        return;

      // If the declaration inside the class had an initializer, don't add
      // another one to the out-of-line definition.
      if (OldVar->getFirstDecl()->hasInit())
        return;
    }

    // We'll add an initializer to a for-range declaration later.
    if (Var->isCXXForRangeDecl() || Var->isObjCForDecl())
      return;

    ActOnUninitializedDecl(Var);
  }

  if (getLangOpts().CUDA)
    checkAllowedCUDAInitializer(Var);
}

/// Instantiate the definition of the given variable from its
/// template.
///
/// \param PointOfInstantiation the point at which the instantiation was
/// required. Note that this is not precisely a "point of instantiation"
/// for the variable, but it's close.
///
/// \param Var the already-instantiated declaration of a templated variable.
///
/// \param Recursive if true, recursively instantiates any functions that
/// are required by this instantiation.
///
/// \param DefinitionRequired if true, then we are performing an explicit
/// instantiation where a definition of the variable is required. Complain
/// if there is no such definition.
void Sema::InstantiateVariableDefinition(SourceLocation PointOfInstantiation,
                                         VarDecl *Var, bool Recursive,
                                      bool DefinitionRequired, bool AtEndOfTU) {
  if (Var->isInvalidDecl())
    return;

  // Never instantiate an explicitly-specialized entity.
  TemplateSpecializationKind TSK =
      Var->getTemplateSpecializationKindForInstantiation();
  if (TSK == TSK_ExplicitSpecialization)
    return;

  // Find the pattern and the arguments to substitute into it.
  VarDecl *PatternDecl = Var->getTemplateInstantiationPattern();
  assert(PatternDecl && "no pattern for templated variable");
  MultiLevelTemplateArgumentList TemplateArgs =
      getTemplateInstantiationArgs(Var);

  VarTemplateSpecializationDecl *VarSpec =
      dyn_cast<VarTemplateSpecializationDecl>(Var);
  if (VarSpec) {
    // If this is a variable template specialization, make sure that it is
    // non-dependent.
    bool InstantiationDependent = false;
    assert(!TemplateSpecializationType::anyDependentTemplateArguments(
               VarSpec->getTemplateArgsInfo(), InstantiationDependent) &&
           "Only instantiate variable template specializations that are "
           "not type-dependent");
    (void)InstantiationDependent;

    // If this is a static data member template, there might be an
    // uninstantiated initializer on the declaration. If so, instantiate
    // it now.
    //
    // FIXME: This largely duplicates what we would do below. The difference
    // is that along this path we may instantiate an initializer from an
    // in-class declaration of the template and instantiate the definition
    // from a separate out-of-class definition.
    if (PatternDecl->isStaticDataMember() &&
        (PatternDecl = PatternDecl->getFirstDecl())->hasInit() &&
        !Var->hasInit()) {
      // FIXME: Factor out the duplicated instantiation context setup/tear down
      // code here.
      InstantiatingTemplate Inst(*this, PointOfInstantiation, Var);
      if (Inst.isInvalid() || Inst.isAlreadyInstantiating())
        return;
      PrettyDeclStackTraceEntry CrashInfo(Context, Var, SourceLocation(),
                                          "instantiating variable initializer");

      // The instantiation is visible here, even if it was first declared in an
      // unimported module.
      Var->setVisibleDespiteOwningModule();

      // If we're performing recursive template instantiation, create our own
      // queue of pending implicit instantiations that we will instantiate
      // later, while we're still within our own instantiation context.
      GlobalEagerInstantiationScope GlobalInstantiations(*this,
                                                         /*Enabled=*/Recursive);
      LocalInstantiationScope Local(*this);
      LocalEagerInstantiationScope LocalInstantiations(*this);

      // Enter the scope of this instantiation. We don't use
      // PushDeclContext because we don't have a scope.
      ContextRAII PreviousContext(*this, Var->getDeclContext());
      InstantiateVariableInitializer(Var, PatternDecl, TemplateArgs);
      PreviousContext.pop();

      // This variable may have local implicit instantiations that need to be
      // instantiated within this scope.
      LocalInstantiations.perform();
      Local.Exit();
      GlobalInstantiations.perform();
    }
  } else {
    assert(Var->isStaticDataMember() && PatternDecl->isStaticDataMember() &&
           "not a static data member?");
  }

  VarDecl *Def = PatternDecl->getDefinition(getASTContext());

  // If we don't have a definition of the variable template, we won't perform
  // any instantiation. Rather, we rely on the user to instantiate this
  // definition (or provide a specialization for it) in another translation
  // unit.
  if (!Def && !DefinitionRequired) {
    if (TSK == TSK_ExplicitInstantiationDefinition) {
      PendingInstantiations.push_back(
        std::make_pair(Var, PointOfInstantiation));
    } else if (TSK == TSK_ImplicitInstantiation) {
      // Warn about missing definition at the end of translation unit.
      if (AtEndOfTU && !getDiagnostics().hasErrorOccurred() &&
          !getSourceManager().isInSystemHeader(PatternDecl->getBeginLoc())) {
        Diag(PointOfInstantiation, diag::warn_var_template_missing)
          << Var;
        Diag(PatternDecl->getLocation(), diag::note_forward_template_decl);
        if (getLangOpts().CPlusPlus11)
          Diag(PointOfInstantiation, diag::note_inst_declaration_hint) << Var;
      }
      return;
    }
  }

  // FIXME: We need to track the instantiation stack in order to know which
  // definitions should be visible within this instantiation.
  // FIXME: Produce diagnostics when Var->getInstantiatedFromStaticDataMember().
  if (DiagnoseUninstantiableTemplate(PointOfInstantiation, Var,
                                     /*InstantiatedFromMember*/false,
                                     PatternDecl, Def, TSK,
                                     /*Complain*/DefinitionRequired))
    return;

  // C++11 [temp.explicit]p10:
  //   Except for inline functions, const variables of literal types, variables
  //   of reference types, [...] explicit instantiation declarations
  //   have the effect of suppressing the implicit instantiation of the entity
  //   to which they refer.
  //
  // FIXME: That's not exactly the same as "might be usable in constant
  // expressions", which only allows constexpr variables and const integral
  // types, not arbitrary const literal types.
  if (TSK == TSK_ExplicitInstantiationDeclaration &&
      !Var->mightBeUsableInConstantExpressions(getASTContext()))
    return;

  // Make sure to pass the instantiated variable to the consumer at the end.
  struct PassToConsumerRAII {
    ASTConsumer &Consumer;
    VarDecl *Var;

    PassToConsumerRAII(ASTConsumer &Consumer, VarDecl *Var)
      : Consumer(Consumer), Var(Var) { }

    ~PassToConsumerRAII() {
      Consumer.HandleCXXStaticMemberVarInstantiation(Var);
    }
  } PassToConsumerRAII(Consumer, Var);

  // If we already have a definition, we're done.
  if (VarDecl *Def = Var->getDefinition()) {
    // We may be explicitly instantiating something we've already implicitly
    // instantiated.
    Def->setTemplateSpecializationKind(Var->getTemplateSpecializationKind(),
                                       PointOfInstantiation);
    return;
  }

  InstantiatingTemplate Inst(*this, PointOfInstantiation, Var);
  if (Inst.isInvalid() || Inst.isAlreadyInstantiating())
    return;
  PrettyDeclStackTraceEntry CrashInfo(Context, Var, SourceLocation(),
                                      "instantiating variable definition");

  // If we're performing recursive template instantiation, create our own
  // queue of pending implicit instantiations that we will instantiate later,
  // while we're still within our own instantiation context.
  GlobalEagerInstantiationScope GlobalInstantiations(*this,
                                                     /*Enabled=*/Recursive);

  // Enter the scope of this instantiation. We don't use
  // PushDeclContext because we don't have a scope.
  ContextRAII PreviousContext(*this, Var->getDeclContext());
  LocalInstantiationScope Local(*this);

  LocalEagerInstantiationScope LocalInstantiations(*this);

  VarDecl *OldVar = Var;
  if (Def->isStaticDataMember() && !Def->isOutOfLine()) {
    // We're instantiating an inline static data member whose definition was
    // provided inside the class.
    InstantiateVariableInitializer(Var, Def, TemplateArgs);
  } else if (!VarSpec) {
    Var = cast_or_null<VarDecl>(SubstDecl(Def, Var->getDeclContext(),
                                          TemplateArgs));
  } else if (Var->isStaticDataMember() &&
             Var->getLexicalDeclContext()->isRecord()) {
    // We need to instantiate the definition of a static data member template,
    // and all we have is the in-class declaration of it. Instantiate a separate
    // declaration of the definition.
    TemplateDeclInstantiator Instantiator(*this, Var->getDeclContext(),
                                          TemplateArgs);
    Var = cast_or_null<VarDecl>(Instantiator.VisitVarTemplateSpecializationDecl(
        VarSpec->getSpecializedTemplate(), Def, nullptr,
        VarSpec->getTemplateArgsInfo(), VarSpec->getTemplateArgs().asArray()));
    if (Var) {
      llvm::PointerUnion<VarTemplateDecl *,
                         VarTemplatePartialSpecializationDecl *> PatternPtr =
          VarSpec->getSpecializedTemplateOrPartial();
      if (VarTemplatePartialSpecializationDecl *Partial =
          PatternPtr.dyn_cast<VarTemplatePartialSpecializationDecl *>())
        cast<VarTemplateSpecializationDecl>(Var)->setInstantiationOf(
            Partial, &VarSpec->getTemplateInstantiationArgs());

      // Merge the definition with the declaration.
      LookupResult R(*this, Var->getDeclName(), Var->getLocation(),
                     LookupOrdinaryName, forRedeclarationInCurContext());
      R.addDecl(OldVar);
      MergeVarDecl(Var, R);

      // Attach the initializer.
      InstantiateVariableInitializer(Var, Def, TemplateArgs);
    }
  } else
    // Complete the existing variable's definition with an appropriately
    // substituted type and initializer.
    Var = CompleteVarTemplateSpecializationDecl(VarSpec, Def, TemplateArgs);

  PreviousContext.pop();

  if (Var) {
    PassToConsumerRAII.Var = Var;
    Var->setTemplateSpecializationKind(OldVar->getTemplateSpecializationKind(),
                                       OldVar->getPointOfInstantiation());
  }

  // This variable may have local implicit instantiations that need to be
  // instantiated within this scope.
  LocalInstantiations.perform();
  Local.Exit();
  GlobalInstantiations.perform();
}

void
Sema::InstantiateMemInitializers(CXXConstructorDecl *New,
                                 const CXXConstructorDecl *Tmpl,
                           const MultiLevelTemplateArgumentList &TemplateArgs) {

  SmallVector<CXXCtorInitializer*, 4> NewInits;
  bool AnyErrors = Tmpl->isInvalidDecl();

  // Instantiate all the initializers.
  for (const auto *Init : Tmpl->inits()) {
    // Only instantiate written initializers, let Sema re-construct implicit
    // ones.
    if (!Init->isWritten())
      continue;

    SourceLocation EllipsisLoc;

    if (Init->isPackExpansion()) {
      // This is a pack expansion. We should expand it now.
      TypeLoc BaseTL = Init->getTypeSourceInfo()->getTypeLoc();
      SmallVector<UnexpandedParameterPack, 4> Unexpanded;
      collectUnexpandedParameterPacks(BaseTL, Unexpanded);
      collectUnexpandedParameterPacks(Init->getInit(), Unexpanded);
      bool ShouldExpand = false;
      bool RetainExpansion = false;
      Optional<unsigned> NumExpansions;
      if (CheckParameterPacksForExpansion(Init->getEllipsisLoc(),
                                          BaseTL.getSourceRange(),
                                          Unexpanded,
                                          TemplateArgs, ShouldExpand,
                                          RetainExpansion,
                                          NumExpansions)) {
        AnyErrors = true;
        New->setInvalidDecl();
        continue;
      }
      assert(ShouldExpand && "Partial instantiation of base initializer?");

      // Loop over all of the arguments in the argument pack(s),
      for (unsigned I = 0; I != *NumExpansions; ++I) {
        Sema::ArgumentPackSubstitutionIndexRAII SubstIndex(*this, I);

        // Instantiate the initializer.
        ExprResult TempInit = SubstInitializer(Init->getInit(), TemplateArgs,
                                               /*CXXDirectInit=*/true);
        if (TempInit.isInvalid()) {
          AnyErrors = true;
          break;
        }

        // Instantiate the base type.
        TypeSourceInfo *BaseTInfo = SubstType(Init->getTypeSourceInfo(),
                                              TemplateArgs,
                                              Init->getSourceLocation(),
                                              New->getDeclName());
        if (!BaseTInfo) {
          AnyErrors = true;
          break;
        }

        // Build the initializer.
        MemInitResult NewInit = BuildBaseInitializer(BaseTInfo->getType(),
                                                     BaseTInfo, TempInit.get(),
                                                     New->getParent(),
                                                     SourceLocation());
        if (NewInit.isInvalid()) {
          AnyErrors = true;
          break;
        }

        NewInits.push_back(NewInit.get());
      }

      continue;
    }

    // Instantiate the initializer.
    ExprResult TempInit = SubstInitializer(Init->getInit(), TemplateArgs,
                                           /*CXXDirectInit=*/true);
    if (TempInit.isInvalid()) {
      AnyErrors = true;
      continue;
    }

    MemInitResult NewInit;
    if (Init->isDelegatingInitializer() || Init->isBaseInitializer()) {
      TypeSourceInfo *TInfo = SubstType(Init->getTypeSourceInfo(),
                                        TemplateArgs,
                                        Init->getSourceLocation(),
                                        New->getDeclName());
      if (!TInfo) {
        AnyErrors = true;
        New->setInvalidDecl();
        continue;
      }

      if (Init->isBaseInitializer())
        NewInit = BuildBaseInitializer(TInfo->getType(), TInfo, TempInit.get(),
                                       New->getParent(), EllipsisLoc);
      else
        NewInit = BuildDelegatingInitializer(TInfo, TempInit.get(),
                                  cast<CXXRecordDecl>(CurContext->getParent()));
    } else if (Init->isMemberInitializer()) {
      FieldDecl *Member = cast_or_null<FieldDecl>(FindInstantiatedDecl(
                                                     Init->getMemberLocation(),
                                                     Init->getMember(),
                                                     TemplateArgs));
      if (!Member) {
        AnyErrors = true;
        New->setInvalidDecl();
        continue;
      }

      NewInit = BuildMemberInitializer(Member, TempInit.get(),
                                       Init->getSourceLocation());
    } else if (Init->isIndirectMemberInitializer()) {
      IndirectFieldDecl *IndirectMember =
         cast_or_null<IndirectFieldDecl>(FindInstantiatedDecl(
                                 Init->getMemberLocation(),
                                 Init->getIndirectMember(), TemplateArgs));

      if (!IndirectMember) {
        AnyErrors = true;
        New->setInvalidDecl();
        continue;
      }

      NewInit = BuildMemberInitializer(IndirectMember, TempInit.get(),
                                       Init->getSourceLocation());
    }

    if (NewInit.isInvalid()) {
      AnyErrors = true;
      New->setInvalidDecl();
    } else {
      NewInits.push_back(NewInit.get());
    }
  }

  // Assign all the initializers to the new constructor.
  ActOnMemInitializers(New,
                       /*FIXME: ColonLoc */
                       SourceLocation(),
                       NewInits,
                       AnyErrors);
}

// TODO: this could be templated if the various decl types used the
// same method name.
static bool isInstantiationOf(ClassTemplateDecl *Pattern,
                              ClassTemplateDecl *Instance) {
  Pattern = Pattern->getCanonicalDecl();

  do {
    Instance = Instance->getCanonicalDecl();
    if (Pattern == Instance) return true;
    Instance = Instance->getInstantiatedFromMemberTemplate();
  } while (Instance);

  return false;
}

static bool isInstantiationOf(FunctionTemplateDecl *Pattern,
                              FunctionTemplateDecl *Instance) {
  Pattern = Pattern->getCanonicalDecl();

  do {
    Instance = Instance->getCanonicalDecl();
    if (Pattern == Instance) return true;
    Instance = Instance->getInstantiatedFromMemberTemplate();
  } while (Instance);

  return false;
}

static bool
isInstantiationOf(ClassTemplatePartialSpecializationDecl *Pattern,
                  ClassTemplatePartialSpecializationDecl *Instance) {
  Pattern
    = cast<ClassTemplatePartialSpecializationDecl>(Pattern->getCanonicalDecl());
  do {
    Instance = cast<ClassTemplatePartialSpecializationDecl>(
                                                Instance->getCanonicalDecl());
    if (Pattern == Instance)
      return true;
    Instance = Instance->getInstantiatedFromMember();
  } while (Instance);

  return false;
}

static bool isInstantiationOf(CXXRecordDecl *Pattern,
                              CXXRecordDecl *Instance) {
  Pattern = Pattern->getCanonicalDecl();

  do {
    Instance = Instance->getCanonicalDecl();
    if (Pattern == Instance) return true;
    Instance = Instance->getInstantiatedFromMemberClass();
  } while (Instance);

  return false;
}

static bool isInstantiationOf(FunctionDecl *Pattern,
                              FunctionDecl *Instance) {
  Pattern = Pattern->getCanonicalDecl();

  do {
    Instance = Instance->getCanonicalDecl();
    if (Pattern == Instance) return true;
    Instance = Instance->getInstantiatedFromMemberFunction();
  } while (Instance);

  return false;
}

static bool isInstantiationOf(EnumDecl *Pattern,
                              EnumDecl *Instance) {
  Pattern = Pattern->getCanonicalDecl();

  do {
    Instance = Instance->getCanonicalDecl();
    if (Pattern == Instance) return true;
    Instance = Instance->getInstantiatedFromMemberEnum();
  } while (Instance);

  return false;
}

static bool isInstantiationOf(UsingShadowDecl *Pattern,
                              UsingShadowDecl *Instance,
                              ASTContext &C) {
  return declaresSameEntity(C.getInstantiatedFromUsingShadowDecl(Instance),
                            Pattern);
}

static bool isInstantiationOf(UsingDecl *Pattern, UsingDecl *Instance,
                              ASTContext &C) {
  return declaresSameEntity(C.getInstantiatedFromUsingDecl(Instance), Pattern);
}

template<typename T>
static bool isInstantiationOfUnresolvedUsingDecl(T *Pattern, Decl *Other,
                                                 ASTContext &Ctx) {
  // An unresolved using declaration can instantiate to an unresolved using
  // declaration, or to a using declaration or a using declaration pack.
  //
  // Multiple declarations can claim to be instantiated from an unresolved
  // using declaration if it's a pack expansion. We want the UsingPackDecl
  // in that case, not the individual UsingDecls within the pack.
  bool OtherIsPackExpansion;
  NamedDecl *OtherFrom;
  if (auto *OtherUUD = dyn_cast<T>(Other)) {
    OtherIsPackExpansion = OtherUUD->isPackExpansion();
    OtherFrom = Ctx.getInstantiatedFromUsingDecl(OtherUUD);
  } else if (auto *OtherUPD = dyn_cast<UsingPackDecl>(Other)) {
    OtherIsPackExpansion = true;
    OtherFrom = OtherUPD->getInstantiatedFromUsingDecl();
  } else if (auto *OtherUD = dyn_cast<UsingDecl>(Other)) {
    OtherIsPackExpansion = false;
    OtherFrom = Ctx.getInstantiatedFromUsingDecl(OtherUD);
  } else {
    return false;
  }
  return Pattern->isPackExpansion() == OtherIsPackExpansion &&
         declaresSameEntity(OtherFrom, Pattern);
}

static bool isInstantiationOfStaticDataMember(VarDecl *Pattern,
                                              VarDecl *Instance) {
  assert(Instance->isStaticDataMember());

  Pattern = Pattern->getCanonicalDecl();

  do {
    Instance = Instance->getCanonicalDecl();
    if (Pattern == Instance) return true;
    Instance = Instance->getInstantiatedFromStaticDataMember();
  } while (Instance);

  return false;
}

// Other is the prospective instantiation
// D is the prospective pattern
static bool isInstantiationOf(ASTContext &Ctx, NamedDecl *D, Decl *Other) {
  if (auto *UUD = dyn_cast<UnresolvedUsingTypenameDecl>(D))
    return isInstantiationOfUnresolvedUsingDecl(UUD, Other, Ctx);

  if (auto *UUD = dyn_cast<UnresolvedUsingValueDecl>(D))
    return isInstantiationOfUnresolvedUsingDecl(UUD, Other, Ctx);

  if (D->getKind() != Other->getKind())
    return false;

  if (auto *Record = dyn_cast<CXXRecordDecl>(Other))
    return isInstantiationOf(cast<CXXRecordDecl>(D), Record);

  if (auto *Function = dyn_cast<FunctionDecl>(Other))
    return isInstantiationOf(cast<FunctionDecl>(D), Function);

  if (auto *Enum = dyn_cast<EnumDecl>(Other))
    return isInstantiationOf(cast<EnumDecl>(D), Enum);

  if (auto *Var = dyn_cast<VarDecl>(Other))
    if (Var->isStaticDataMember())
      return isInstantiationOfStaticDataMember(cast<VarDecl>(D), Var);

  if (auto *Temp = dyn_cast<ClassTemplateDecl>(Other))
    return isInstantiationOf(cast<ClassTemplateDecl>(D), Temp);

  if (auto *Temp = dyn_cast<FunctionTemplateDecl>(Other))
    return isInstantiationOf(cast<FunctionTemplateDecl>(D), Temp);

  if (auto *PartialSpec =
          dyn_cast<ClassTemplatePartialSpecializationDecl>(Other))
    return isInstantiationOf(cast<ClassTemplatePartialSpecializationDecl>(D),
                             PartialSpec);

  if (auto *Field = dyn_cast<FieldDecl>(Other)) {
    if (!Field->getDeclName()) {
      // This is an unnamed field.
      return declaresSameEntity(Ctx.getInstantiatedFromUnnamedFieldDecl(Field),
                                cast<FieldDecl>(D));
    }
  }

  if (auto *Using = dyn_cast<UsingDecl>(Other))
    return isInstantiationOf(cast<UsingDecl>(D), Using, Ctx);

  if (auto *Shadow = dyn_cast<UsingShadowDecl>(Other))
    return isInstantiationOf(cast<UsingShadowDecl>(D), Shadow, Ctx);

  return D->getDeclName() &&
         D->getDeclName() == cast<NamedDecl>(Other)->getDeclName();
}

template<typename ForwardIterator>
static NamedDecl *findInstantiationOf(ASTContext &Ctx,
                                      NamedDecl *D,
                                      ForwardIterator first,
                                      ForwardIterator last) {
  for (; first != last; ++first)
    if (isInstantiationOf(Ctx, D, *first))
      return cast<NamedDecl>(*first);

  return nullptr;
}

/// Finds the instantiation of the given declaration context
/// within the current instantiation.
///
/// \returns NULL if there was an error
DeclContext *Sema::FindInstantiatedContext(SourceLocation Loc, DeclContext* DC,
                          const MultiLevelTemplateArgumentList &TemplateArgs) {
  if (NamedDecl *D = dyn_cast<NamedDecl>(DC)) {
    Decl* ID = FindInstantiatedDecl(Loc, D, TemplateArgs, true);
    return cast_or_null<DeclContext>(ID);
  } else return DC;
}

/// Find the instantiation of the given declaration within the
/// current instantiation.
///
/// This routine is intended to be used when \p D is a declaration
/// referenced from within a template, that needs to mapped into the
/// corresponding declaration within an instantiation. For example,
/// given:
///
/// \code
/// template<typename T>
/// struct X {
///   enum Kind {
///     KnownValue = sizeof(T)
///   };
///
///   bool getKind() const { return KnownValue; }
/// };
///
/// template struct X<int>;
/// \endcode
///
/// In the instantiation of <tt>X<int>::getKind()</tt>, we need to map the
/// \p EnumConstantDecl for \p KnownValue (which refers to
/// <tt>X<T>::<Kind>::KnownValue</tt>) to its instantiation
/// (<tt>X<int>::<Kind>::KnownValue</tt>). \p FindInstantiatedDecl performs
/// this mapping from within the instantiation of <tt>X<int></tt>.
NamedDecl *Sema::FindInstantiatedDecl(SourceLocation Loc, NamedDecl *D,
                          const MultiLevelTemplateArgumentList &TemplateArgs,
                          bool FindingInstantiatedContext) {
  DeclContext *ParentDC = D->getDeclContext();
  // FIXME: Parmeters of pointer to functions (y below) that are themselves
  // parameters (p below) can have their ParentDC set to the translation-unit
  // - thus we can not consistently check if the ParentDC of such a parameter
  // is Dependent or/and a FunctionOrMethod.
  // For e.g. this code, during Template argument deduction tries to
  // find an instantiated decl for (T y) when the ParentDC for y is
  // the translation unit.
  //   e.g. template <class T> void Foo(auto (*p)(T y) -> decltype(y())) {}
  //   float baz(float(*)()) { return 0.0; }
  //   Foo(baz);
  // The better fix here is perhaps to ensure that a ParmVarDecl, by the time
  // it gets here, always has a FunctionOrMethod as its ParentDC??
  // For now:
  //  - as long as we have a ParmVarDecl whose parent is non-dependent and
  //    whose type is not instantiation dependent, do nothing to the decl
  //  - otherwise find its instantiated decl.
  if (isa<ParmVarDecl>(D) && !ParentDC->isDependentContext() &&
      !cast<ParmVarDecl>(D)->getType()->isInstantiationDependentType())
    return D;
  if (isa<ParmVarDecl>(D) || isa<NonTypeTemplateParmDecl>(D) ||
      isa<TemplateTypeParmDecl>(D) || isa<TemplateTemplateParmDecl>(D) ||
      ((ParentDC->isFunctionOrMethod() ||
        isa<OMPDeclareReductionDecl>(ParentDC) ||
        isa<OMPDeclareMapperDecl>(ParentDC)) &&
       ParentDC->isDependentContext()) ||
      (isa<CXXRecordDecl>(D) && cast<CXXRecordDecl>(D)->isLambda())) {
    // D is a local of some kind. Look into the map of local
    // declarations to their instantiations.
    if (CurrentInstantiationScope) {
      if (auto Found = CurrentInstantiationScope->findInstantiationOf(D)) {
        if (Decl *FD = Found->dyn_cast<Decl *>())
          return cast<NamedDecl>(FD);

        int PackIdx = ArgumentPackSubstitutionIndex;
        assert(PackIdx != -1 &&
               "found declaration pack but not pack expanding");
        typedef LocalInstantiationScope::DeclArgumentPack DeclArgumentPack;
        return cast<NamedDecl>((*Found->get<DeclArgumentPack *>())[PackIdx]);
      }
    }

    // If we're performing a partial substitution during template argument
    // deduction, we may not have values for template parameters yet. They
    // just map to themselves.
    if (isa<NonTypeTemplateParmDecl>(D) || isa<TemplateTypeParmDecl>(D) ||
        isa<TemplateTemplateParmDecl>(D))
      return D;

    if (D->isInvalidDecl())
      return nullptr;

    // Normally this function only searches for already instantiated declaration
    // however we have to make an exclusion for local types used before
    // definition as in the code:
    //
    //   template<typename T> void f1() {
    //     void g1(struct x1);
    //     struct x1 {};
    //   }
    //
    // In this case instantiation of the type of 'g1' requires definition of
    // 'x1', which is defined later. Error recovery may produce an enum used
    // before definition. In these cases we need to instantiate relevant
    // declarations here.
    bool NeedInstantiate = false;
    if (CXXRecordDecl *RD = dyn_cast<CXXRecordDecl>(D))
      NeedInstantiate = RD->isLocalClass();
    else
      NeedInstantiate = isa<EnumDecl>(D);
    if (NeedInstantiate) {
      Decl *Inst = SubstDecl(D, CurContext, TemplateArgs);
      CurrentInstantiationScope->InstantiatedLocal(D, Inst);
      return cast<TypeDecl>(Inst);
    }

    // If we didn't find the decl, then we must have a label decl that hasn't
    // been found yet.  Lazily instantiate it and return it now.
    assert(isa<LabelDecl>(D));

    Decl *Inst = SubstDecl(D, CurContext, TemplateArgs);
    assert(Inst && "Failed to instantiate label??");

    CurrentInstantiationScope->InstantiatedLocal(D, Inst);
    return cast<LabelDecl>(Inst);
  }

  // For variable template specializations, update those that are still
  // type-dependent.
  if (VarTemplateSpecializationDecl *VarSpec =
          dyn_cast<VarTemplateSpecializationDecl>(D)) {
    bool InstantiationDependent = false;
    const TemplateArgumentListInfo &VarTemplateArgs =
        VarSpec->getTemplateArgsInfo();
    if (TemplateSpecializationType::anyDependentTemplateArguments(
            VarTemplateArgs, InstantiationDependent))
      D = cast<NamedDecl>(
          SubstDecl(D, VarSpec->getDeclContext(), TemplateArgs));
    return D;
  }

  if (CXXRecordDecl *Record = dyn_cast<CXXRecordDecl>(D)) {
    if (!Record->isDependentContext())
      return D;

    // Determine whether this record is the "templated" declaration describing
    // a class template or class template partial specialization.
    ClassTemplateDecl *ClassTemplate = Record->getDescribedClassTemplate();
    if (ClassTemplate)
      ClassTemplate = ClassTemplate->getCanonicalDecl();
    else if (ClassTemplatePartialSpecializationDecl *PartialSpec
               = dyn_cast<ClassTemplatePartialSpecializationDecl>(Record))
      ClassTemplate = PartialSpec->getSpecializedTemplate()->getCanonicalDecl();

    // Walk the current context to find either the record or an instantiation of
    // it.
    DeclContext *DC = CurContext;
    while (!DC->isFileContext()) {
      // If we're performing substitution while we're inside the template
      // definition, we'll find our own context. We're done.
      if (DC->Equals(Record))
        return Record;

      if (CXXRecordDecl *InstRecord = dyn_cast<CXXRecordDecl>(DC)) {
        // Check whether we're in the process of instantiating a class template
        // specialization of the template we're mapping.
        if (ClassTemplateSpecializationDecl *InstSpec
                      = dyn_cast<ClassTemplateSpecializationDecl>(InstRecord)){
          ClassTemplateDecl *SpecTemplate = InstSpec->getSpecializedTemplate();
          if (ClassTemplate && isInstantiationOf(ClassTemplate, SpecTemplate))
            return InstRecord;
        }

        // Check whether we're in the process of instantiating a member class.
        if (isInstantiationOf(Record, InstRecord))
          return InstRecord;
      }

      // Move to the outer template scope.
      if (FunctionDecl *FD = dyn_cast<FunctionDecl>(DC)) {
        if (FD->getFriendObjectKind() && FD->getDeclContext()->isFileContext()){
          DC = FD->getLexicalDeclContext();
          continue;
        }
        // An implicit deduction guide acts as if it's within the class template
        // specialization described by its name and first N template params.
        auto *Guide = dyn_cast<CXXDeductionGuideDecl>(FD);
        if (Guide && Guide->isImplicit()) {
          TemplateDecl *TD = Guide->getDeducedTemplate();
          // Convert the arguments to an "as-written" list.
          TemplateArgumentListInfo Args(Loc, Loc);
          for (TemplateArgument Arg : TemplateArgs.getInnermost().take_front(
                                        TD->getTemplateParameters()->size())) {
            ArrayRef<TemplateArgument> Unpacked(Arg);
            if (Arg.getKind() == TemplateArgument::Pack)
              Unpacked = Arg.pack_elements();
            for (TemplateArgument UnpackedArg : Unpacked)
              Args.addArgument(
                  getTrivialTemplateArgumentLoc(UnpackedArg, QualType(), Loc));
          }
          QualType T = CheckTemplateIdType(TemplateName(TD), Loc, Args);
          if (T.isNull())
            return nullptr;
          auto *SubstRecord = T->getAsCXXRecordDecl();
          assert(SubstRecord && "class template id not a class type?");
          // Check that this template-id names the primary template and not a
          // partial or explicit specialization. (In the latter cases, it's
          // meaningless to attempt to find an instantiation of D within the
          // specialization.)
          // FIXME: The standard doesn't say what should happen here.
          if (FindingInstantiatedContext &&
              usesPartialOrExplicitSpecialization(
                  Loc, cast<ClassTemplateSpecializationDecl>(SubstRecord))) {
            Diag(Loc, diag::err_specialization_not_primary_template)
              << T << (SubstRecord->getTemplateSpecializationKind() ==
                           TSK_ExplicitSpecialization);
            return nullptr;
          }
          DC = SubstRecord;
          continue;
        }
      }

      DC = DC->getParent();
    }

    // Fall through to deal with other dependent record types (e.g.,
    // anonymous unions in class templates).
  }

  if (!ParentDC->isDependentContext())
    return D;

  ParentDC = FindInstantiatedContext(Loc, ParentDC, TemplateArgs);
  if (!ParentDC)
    return nullptr;

  if (ParentDC != D->getDeclContext()) {
    // We performed some kind of instantiation in the parent context,
    // so now we need to look into the instantiated parent context to
    // find the instantiation of the declaration D.

    // If our context used to be dependent, we may need to instantiate
    // it before performing lookup into that context.
    bool IsBeingInstantiated = false;
    if (CXXRecordDecl *Spec = dyn_cast<CXXRecordDecl>(ParentDC)) {
      if (!Spec->isDependentContext()) {
        QualType T = Context.getTypeDeclType(Spec);
        const RecordType *Tag = T->getAs<RecordType>();
        assert(Tag && "type of non-dependent record is not a RecordType");
        if (Tag->isBeingDefined())
          IsBeingInstantiated = true;
        if (!Tag->isBeingDefined() &&
            RequireCompleteType(Loc, T, diag::err_incomplete_type))
          return nullptr;

        ParentDC = Tag->getDecl();
      }
    }

    NamedDecl *Result = nullptr;
    // FIXME: If the name is a dependent name, this lookup won't necessarily
    // find it. Does that ever matter?
    if (auto Name = D->getDeclName()) {
      DeclarationNameInfo NameInfo(Name, D->getLocation());
      Name = SubstDeclarationNameInfo(NameInfo, TemplateArgs).getName();
      if (!Name)
        return nullptr;
      DeclContext::lookup_result Found = ParentDC->lookup(Name);
      Result = findInstantiationOf(Context, D, Found.begin(), Found.end());
    } else {
      // Since we don't have a name for the entity we're looking for,
      // our only option is to walk through all of the declarations to
      // find that name. This will occur in a few cases:
      //
      //   - anonymous struct/union within a template
      //   - unnamed class/struct/union/enum within a template
      //
      // FIXME: Find a better way to find these instantiations!
      Result = findInstantiationOf(Context, D,
                                   ParentDC->decls_begin(),
                                   ParentDC->decls_end());
    }

    if (!Result) {
      if (isa<UsingShadowDecl>(D)) {
        // UsingShadowDecls can instantiate to nothing because of using hiding.
      } else if (Diags.hasErrorOccurred()) {
        // We've already complained about something, so most likely this
        // declaration failed to instantiate. There's no point in complaining
        // further, since this is normal in invalid code.
      } else if (IsBeingInstantiated) {
        // The class in which this member exists is currently being
        // instantiated, and we haven't gotten around to instantiating this
        // member yet. This can happen when the code uses forward declarations
        // of member classes, and introduces ordering dependencies via
        // template instantiation.
        Diag(Loc, diag::err_member_not_yet_instantiated)
          << D->getDeclName()
          << Context.getTypeDeclType(cast<CXXRecordDecl>(ParentDC));
        Diag(D->getLocation(), diag::note_non_instantiated_member_here);
      } else if (EnumConstantDecl *ED = dyn_cast<EnumConstantDecl>(D)) {
        // This enumeration constant was found when the template was defined,
        // but can't be found in the instantiation. This can happen if an
        // unscoped enumeration member is explicitly specialized.
        EnumDecl *Enum = cast<EnumDecl>(ED->getLexicalDeclContext());
        EnumDecl *Spec = cast<EnumDecl>(FindInstantiatedDecl(Loc, Enum,
                                                             TemplateArgs));
        assert(Spec->getTemplateSpecializationKind() ==
                 TSK_ExplicitSpecialization);
        Diag(Loc, diag::err_enumerator_does_not_exist)
          << D->getDeclName()
          << Context.getTypeDeclType(cast<TypeDecl>(Spec->getDeclContext()));
        Diag(Spec->getLocation(), diag::note_enum_specialized_here)
          << Context.getTypeDeclType(Spec);
      } else {
        // We should have found something, but didn't.
        llvm_unreachable("Unable to find instantiation of declaration!");
      }
    }

    D = Result;
  }

  return D;
}

/// Performs template instantiation for all implicit template
/// instantiations we have seen until this point.
void Sema::PerformPendingInstantiations(bool LocalOnly) {
  while (!PendingLocalImplicitInstantiations.empty() ||
         (!LocalOnly && !PendingInstantiations.empty())) {
    PendingImplicitInstantiation Inst;

    if (PendingLocalImplicitInstantiations.empty()) {
      Inst = PendingInstantiations.front();
      PendingInstantiations.pop_front();
    } else {
      Inst = PendingLocalImplicitInstantiations.front();
      PendingLocalImplicitInstantiations.pop_front();
    }

    // Instantiate function definitions
    if (FunctionDecl *Function = dyn_cast<FunctionDecl>(Inst.first)) {
      bool DefinitionRequired = Function->getTemplateSpecializationKind() ==
                                TSK_ExplicitInstantiationDefinition;
      if (Function->isMultiVersion()) {
        getASTContext().forEachMultiversionedFunctionVersion(
            Function, [this, Inst, DefinitionRequired](FunctionDecl *CurFD) {
              InstantiateFunctionDefinition(/*FIXME:*/ Inst.second, CurFD, true,
                                            DefinitionRequired, true);
              if (CurFD->isDefined())
                CurFD->setInstantiationIsPending(false);
            });
      } else {
        InstantiateFunctionDefinition(/*FIXME:*/ Inst.second, Function, true,
                                      DefinitionRequired, true);
        if (Function->isDefined())
          Function->setInstantiationIsPending(false);
      }
      continue;
    }

    // Instantiate variable definitions
    VarDecl *Var = cast<VarDecl>(Inst.first);

    assert((Var->isStaticDataMember() ||
            isa<VarTemplateSpecializationDecl>(Var)) &&
           "Not a static data member, nor a variable template"
           " specialization?");

    // Don't try to instantiate declarations if the most recent redeclaration
    // is invalid.
    if (Var->getMostRecentDecl()->isInvalidDecl())
      continue;

    // Check if the most recent declaration has changed the specialization kind
    // and removed the need for implicit instantiation.
    switch (Var->getMostRecentDecl()
                ->getTemplateSpecializationKindForInstantiation()) {
    case TSK_Undeclared:
      llvm_unreachable("Cannot instantitiate an undeclared specialization.");
    case TSK_ExplicitInstantiationDeclaration:
    case TSK_ExplicitSpecialization:
      continue;  // No longer need to instantiate this type.
    case TSK_ExplicitInstantiationDefinition:
      // We only need an instantiation if the pending instantiation *is* the
      // explicit instantiation.
      if (Var != Var->getMostRecentDecl())
        continue;
      break;
    case TSK_ImplicitInstantiation:
      break;
    }

    PrettyDeclStackTraceEntry CrashInfo(Context, Var, SourceLocation(),
                                        "instantiating variable definition");
    bool DefinitionRequired = Var->getTemplateSpecializationKind() ==
                              TSK_ExplicitInstantiationDefinition;

    // Instantiate static data member definitions or variable template
    // specializations.
    InstantiateVariableDefinition(/*FIXME:*/ Inst.second, Var, true,
                                  DefinitionRequired, true);
  }
}

void Sema::PerformDependentDiagnostics(const DeclContext *Pattern,
                       const MultiLevelTemplateArgumentList &TemplateArgs) {
  for (auto DD : Pattern->ddiags()) {
    switch (DD->getKind()) {
    case DependentDiagnostic::Access:
      HandleDependentAccessCheck(*DD, TemplateArgs);
      break;
    }
  }
}<|MERGE_RESOLUTION|>--- conflicted
+++ resolved
@@ -2282,18 +2282,16 @@
   if (D->isDeletedAsWritten())
     SemaRef.SetDeclDeleted(Method, Method->getLocation());
 
-<<<<<<< HEAD
   if (SemaRef.getLangOpts().isJITEnabled() &&
       FunctionTemplate && Method->hasAttr<JITFuncAttr>())
     Method->addAttr(JITFuncInstantiationAttr::CreateImplicit(SemaRef.Context,
                                                              SemaRef.NextJITFuncId++));
-=======
+
   // If this is an explicit specialization, mark the implicitly-instantiated
   // template specialization as being an explicit specialization too.
   // FIXME: Is this necessary?
   if (IsExplicitSpecialization && !isFriend)
     SemaRef.CompleteMemberSpecialization(Method, Previous);
->>>>>>> 1c4b5a8d
 
   // If there's a function template, let our caller handle it.
   if (FunctionTemplate) {
@@ -4136,17 +4134,10 @@
     return;
 
   // Never instantiate an explicit specialization except if it is a class scope
-<<<<<<< HEAD
   // explicit specialization. We also do this during JIT.
-  TemplateSpecializationKind TSK = Function->getTemplateSpecializationKind();
-  if (TSK == TSK_ExplicitSpecialization &&
-      !Function->getClassScopeSpecializationPattern() && !LangOpts.isInJIT())
-=======
-  // explicit specialization.
   TemplateSpecializationKind TSK =
       Function->getTemplateSpecializationKindForInstantiation();
-  if (TSK == TSK_ExplicitSpecialization)
->>>>>>> 1c4b5a8d
+  if (TSK == TSK_ExplicitSpecialization && !LangOpts.isInJIT())
     return;
 
   // Find the function body that we'll be substituting.
